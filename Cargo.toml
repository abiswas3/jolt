--- conflicted
+++ resolved
@@ -2,7 +2,6 @@
 name = "jolt"
 version = "0.1.0"
 authors = [
-<<<<<<< HEAD
   # author of original Spartan paper and code base
   "Srinath Setty <srinath@microsoft.com>",
   # authors who contributed to the Arkworks Spartan fork
@@ -13,20 +12,8 @@
   "Noah Citron <ncitron@a16z.com>",
   "Arasu Arun <arasu.arun5@gmail.com>",
   "Quang Dao <dvquang85@gmail.com>",
-=======
-    # author of original Spartan paper and code base
-    "Srinath Setty <srinath@microsoft.com>",
-    # authors who contributed to the Arkworks Spartan fork
-    "Zhenfei Zhang <zhenfei.zhang@hotmail.com>",
-    # authors who contributed to Lasso/Jolt
-    "Michael Zhu <mzhu@a16z.com>",
-    "Sam Ragsdale <sragsdale@a16z.com>",
-    "Noah Citron <ncitron@a16z.com>",
-    "Arasu Arun <arasu.arun5@gmail.com>",
-    "Quang Dao <dvquang85@gmail.com>",
-    "Andrew Tretyakov <atretyakov@a16z.com>",
-    "Markos Georghiades <mgeorghiades@a16z.com>",
->>>>>>> 6e289f39
+  "Andrew Tretyakov <atretyakov@a16z.com>",
+  "Markos Georghiades <mgeorghiades@a16z.com>",
 ]
 edition = "2021"
 description = "The lookup singularity. Based on Spartan; built on Arkworks."
