--- conflicted
+++ resolved
@@ -527,132 +527,4 @@
 
         Ok((e, r))
     }
-<<<<<<< HEAD
-}
-
-#[cfg(test)]
-mod test {
-    use super::*;
-    use crate::poly::eq_poly::EqPolynomial;
-    use ark_bn254::Fr;
-
-    #[test]
-    fn flags_special_trivial() {
-        let factorial =
-            DensePolynomial::new(vec![Fr::from(1), Fr::from(2), Fr::from(3), Fr::from(4)]);
-        let flags = DensePolynomial::new(vec![Fr::one(), Fr::one(), Fr::one(), Fr::one()]);
-        let r = vec![Fr::one(), Fr::one()];
-        let eq = DensePolynomial::new(EqPolynomial::new(r.clone()).evals());
-        let num_rounds = 2;
-
-        let claim = Fr::from(4); // r points eq to the 1,1 eval
-        let coeffs = vec![Fr::one(), Fr::zero()];
-
-        let comb_func = |h: &Fr, f: &Fr, eq: &Fr| eq * &(h * f + Fr::one() - f);
-
-        let cubic_sumcheck_params = CubicSumcheckParams::new_flags(
-            vec![factorial.clone(), factorial.clone()],
-            vec![flags.clone()],
-            eq.clone(),
-            num_rounds,
-        );
-
-        let mut transcript = ProofTranscript::new(b"test_transcript");
-        let (proof, prove_randomness, _evals) = SumcheckInstanceProof::prove_cubic_batched(
-            &claim,
-            cubic_sumcheck_params,
-            &coeffs,
-            &mut transcript,
-        );
-
-        let mut transcript = ProofTranscript::new(b"test_transcript");
-        let verify_result = proof.verify(claim, 2, 3, &mut transcript);
-        assert!(verify_result.is_ok());
-
-        let (verify_evaluation, verify_randomness) = verify_result.unwrap();
-        assert_eq!(prove_randomness, verify_randomness);
-
-        let factorial_eval = factorial.evaluate(prove_randomness.as_slice());
-        let flag_eval = flags.evaluate(prove_randomness.as_slice());
-        let eq_eval = eq.evaluate(prove_randomness.as_slice());
-        let oracle_query = comb_func(&factorial_eval, &flag_eval, &eq_eval);
-        assert_eq!(verify_evaluation, oracle_query);
-    }
-
-    #[test]
-    fn flags_special_non_trivial() {
-        // H(r_0, r_1, r_2) = sum_{x \in {0,1} ^ 3}{ eq(r, x) \cdot [flags(x) * h(x) + 1 - flags(x)]}
-        // Inside the boolean hypercube H(i) = flags(i) * h(i) + 1 - flags(i)
-        // Which means if flags(i) = 1, H(i) = h(i)
-        //             if flags(i) = 0, H(i) = 1
-        // In reality we'll perform sumcheck to transform H(r_0, r_1, r_2) to evaluations of eq(r_0, r_1, r_2, r_3, r_4, r_5), h(r_3, r_4, r_5), flags(r_3, r_4, r_5)
-        // where (r_3, r_4, r_5) are generated over the course of sumcheck.
-        // The verifier can check this by computing eq(...), h(...), flags(...) on their own.
-
-        let h = DensePolynomial::new(vec![Fr::from(1), Fr::from(2), Fr::from(3), Fr::from(4)]);
-        let flags = DensePolynomial::new(vec![Fr::one(), Fr::zero(), Fr::one(), Fr::one()]);
-        let r = vec![Fr::from(100), Fr::from(200)];
-        let eq = DensePolynomial::new(EqPolynomial::new(r.clone()).evals());
-        let num_rounds = 2;
-
-        let mut claim = Fr::zero();
-        let num_evals = 4;
-        let num_vars = 2;
-        for i in 0..num_evals {
-            use crate::utils::index_to_field_bitvector;
-
-            let h_eval = h.evaluate(&index_to_field_bitvector(i, num_vars));
-            let flag_eval = flags.evaluate(&index_to_field_bitvector(i, num_vars));
-            let eq_eval = eq.evaluate(&index_to_field_bitvector(i, num_vars));
-
-            claim += eq_eval * (flag_eval * h_eval + Fr::one() - flag_eval);
-        }
-
-        let coeffs = vec![Fr::one(), Fr::zero()]; // TODO(sragss): Idk how to make this work in the case of non-one coefficients.
-
-        let comb_func = |h: &Fr, f: &Fr, eq: &Fr| eq * &(h * f + Fr::one() - f);
-
-        let cubic_sumcheck_params = CubicSumcheckParams::new_flags(
-            vec![h.clone(), h.clone()],
-            vec![flags.clone()],
-            eq.clone(),
-            num_rounds,
-        );
-
-        let mut transcript = ProofTranscript::new(b"test_transcript");
-        let (proof, prove_randomness, prove_evals) = SumcheckInstanceProof::prove_cubic_batched(
-            &claim,
-            cubic_sumcheck_params,
-            &coeffs,
-            &mut transcript,
-        );
-
-        // Prover eval: unwrap and combine
-        let (leaf_eval, flag_eval, eq_eval) = prove_evals;
-        assert_eq!(leaf_eval.len(), 2);
-        assert_eq!(flag_eval.len(), 2);
-        let leaf_eval = leaf_eval[0];
-        let flag_eval = flag_eval[0];
-        let prove_fingerprint_eval = flag_eval * leaf_eval + Fr::one() - flag_eval;
-        let prove_eval = eq_eval * (flag_eval * leaf_eval + Fr::one() - flag_eval);
-
-        let mut transcript = ProofTranscript::new(b"test_transcript");
-        let verify_result = proof.verify(claim, 2, 3, &mut transcript);
-        assert!(verify_result.is_ok());
-
-        let (verify_evaluation, verify_randomness) = verify_result.unwrap();
-        assert_eq!(prove_randomness, verify_randomness);
-        assert_eq!(verify_evaluation, prove_eval);
-
-        let h_eval = h.evaluate(prove_randomness.as_slice());
-        let flag_eval = flags.evaluate(prove_randomness.as_slice());
-        let eq_eval = eq.evaluate(prove_randomness.as_slice());
-        let oracle_query = comb_func(&h_eval, &flag_eval, &eq_eval);
-        assert_eq!(verify_evaluation, oracle_query);
-
-        let fingerprint_oracle_query = flag_eval * h_eval + Fr::one() - flag_eval;
-        assert_eq!(prove_fingerprint_eval, fingerprint_oracle_query);
-    }
-=======
->>>>>>> 30b9cef7
 }