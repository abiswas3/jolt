<<<<<<< HEAD
use super::{challenge::TrivialChallenge, FieldOps, JoltField};
use crate::utils::counters::{INVERSE_COUNT, MULT_COUNT};
=======
use super::{FieldOps, JoltField};
use crate::utils::counters::{
    // basic arithmetic
    ADD_COUNT,
    // small-integer and unreduced ops
    BARRETT_REDUCE_COUNT,
    // conversions
    FROM_BOOL_COUNT,
    FROM_BYTES_COUNT,
    FROM_I128_COUNT,
    FROM_I64_COUNT,
    FROM_U128_COUNT,
    FROM_U16_COUNT,
    FROM_U32_COUNT,
    FROM_U64_COUNT,
    FROM_U8_COUNT,
    // full modular ops
    INVERSE_COUNT,
    MONT_REDUCE_COUNT,
    MULT_COUNT,
    MUL_I128_COUNT,
    MUL_I64_COUNT,
    MUL_U128_COUNT,
    MUL_U128_UNRED_COUNT,
    MUL_U64_COUNT,
    MUL_U64_UNRED_COUNT,
    MUL_UNRED_COUNT,
    SQUARE_COUNT,
    SUB_COUNT,
};
>>>>>>> e35acb4f
use allocative::Allocative;
use ark_bn254::Fr;
use ark_ff::BigInt;
use ark_ff::UniformRand;
use ark_ff::{One, Zero};
use ark_serialize::{CanonicalDeserialize, CanonicalSerialize};
use ark_std::rand::Rng;
use std::default::Default;
use std::fmt;
use std::iter::{Product, Sum};
use std::ops::{Add, Deref, DerefMut, Div, Mul, Sub};
use std::ops::{AddAssign, MulAssign, Neg, SubAssign};
use std::sync::atomic::Ordering;

#[derive(
    Clone, Default, Copy, PartialEq, Eq, Hash, Debug, CanonicalSerialize, CanonicalDeserialize,
)]
pub struct TrackedFr(pub ark_bn254::Fr);

impl Allocative for TrackedFr {
    fn visit<'a, 'b: 'a>(&self, _visitor: &'a mut allocative::Visitor<'b>) {}
}

impl Deref for TrackedFr {
    type Target = Fr;
    fn deref(&self) -> &Self::Target {
        &self.0
    }
}

impl UniformRand for TrackedFr {
    fn rand<R: Rng + ?Sized>(rng: &mut R) -> Self {
        TrackedFr(ark_bn254::Fr::rand(rng))
    }
}
impl DerefMut for TrackedFr {
    fn deref_mut(&mut self) -> &mut Self::Target {
        &mut self.0
    }
}

// Owned + Owned
impl Add for TrackedFr {
    type Output = Self;
    fn add(self, rhs: Self) -> Self::Output {
        ADD_COUNT.fetch_add(1, Ordering::Relaxed);
        Self(self.0 + rhs.0)
    }
}

// Owned + Borrowed
impl<'a> Add<&'a TrackedFr> for TrackedFr {
    type Output = Self;
    fn add(self, rhs: &'a TrackedFr) -> Self::Output {
        ADD_COUNT.fetch_add(1, Ordering::Relaxed);
        Self(self.0 + rhs.0)
    }
}

// Owned - Owned
impl Sub for TrackedFr {
    type Output = Self;
    fn sub(self, rhs: Self) -> Self::Output {
        SUB_COUNT.fetch_add(1, Ordering::Relaxed);
        Self(self.0 - rhs.0)
    }
}

// Owned - Borrowed
impl<'a> Sub<&'a TrackedFr> for TrackedFr {
    type Output = Self;
    fn sub(self, rhs: &'a TrackedFr) -> Self::Output {
        SUB_COUNT.fetch_add(1, Ordering::Relaxed);
        Self(self.0 - rhs.0)
    }
}

// Owned * owned
impl Mul<TrackedFr> for TrackedFr {
    type Output = TrackedFr;
    fn mul(self, rhs: TrackedFr) -> Self::Output {
        MULT_COUNT.fetch_add(1, Ordering::Relaxed);
        TrackedFr(self.0 * rhs.0)
    }
}

// Owned * borrowed
impl<'a> Mul<&'a TrackedFr> for TrackedFr {
    type Output = TrackedFr;
    fn mul(self, rhs: &'a TrackedFr) -> Self::Output {
        MULT_COUNT.fetch_add(1, Ordering::Relaxed);
        TrackedFr(self.0 * rhs.0)
    }
}

// Borrowed * owned
impl Mul<TrackedFr> for &TrackedFr {
    type Output = TrackedFr;

    fn mul(self, rhs: TrackedFr) -> Self::Output {
        MULT_COUNT.fetch_add(1, Ordering::Relaxed);
        TrackedFr(self.0 * rhs.0)
    }
}

// Owned / Owned
#[allow(clippy::suspicious_arithmetic_impl)]
impl Div<TrackedFr> for TrackedFr {
    type Output = TrackedFr;
    fn div(self, rhs: TrackedFr) -> Self::Output {
        MULT_COUNT.fetch_add(1, Ordering::Relaxed);
        INVERSE_COUNT.fetch_add(1, Ordering::Relaxed);
        let inv = rhs.0.inverse().expect("division by zero");
        TrackedFr(self.0 * inv)
    }
}
// Owned / Borrowed
#[allow(clippy::suspicious_arithmetic_impl)]
impl<'a> Div<&'a TrackedFr> for TrackedFr {
    type Output = TrackedFr;
    fn div(self, rhs: &'a TrackedFr) -> Self::Output {
        MULT_COUNT.fetch_add(1, Ordering::Relaxed);
        INVERSE_COUNT.fetch_add(1, Ordering::Relaxed);
        TrackedFr(self.0 * ark_ff::Field::inverse(&rhs.0).unwrap())
    }
}

// Borrowed / Owned
#[allow(clippy::suspicious_arithmetic_impl)]
impl Div<TrackedFr> for &TrackedFr {
    type Output = TrackedFr;
    fn div(self, rhs: TrackedFr) -> Self::Output {
        MULT_COUNT.fetch_add(1, Ordering::Relaxed);
        INVERSE_COUNT.fetch_add(1, Ordering::Relaxed);
        TrackedFr(self.0 * ark_ff::Field::inverse(&rhs.0).unwrap())
    }
}

impl PartialEq<Fr> for TrackedFr {
    fn eq(&self, other: &Fr) -> bool {
        self.0 == *other
    }
}
impl PartialEq<TrackedFr> for Fr {
    fn eq(&self, other: &TrackedFr) -> bool {
        *self == other.0
    }
}

// Display delegates to Debug or inner Display
impl fmt::Display for TrackedFr {
    fn fmt(&self, f: &mut fmt::Formatter<'_>) -> fmt::Result {
        write!(f, "{}", self.0)
    }
}

// Negation
impl Neg for TrackedFr {
    type Output = Self;
    fn neg(self) -> Self::Output {
        Self(-self.0)
    }
}

// AddAssign, SubAssign, MulAssign
impl AddAssign for TrackedFr {
    fn add_assign(&mut self, other: Self) {
        ADD_COUNT.fetch_add(1, Ordering::Relaxed);
        self.0 += other.0;
    }
}

impl SubAssign for TrackedFr {
    fn sub_assign(&mut self, other: Self) {
        SUB_COUNT.fetch_add(1, Ordering::Relaxed);
        self.0 -= other.0;
    }
}

impl MulAssign for TrackedFr {
    fn mul_assign(&mut self, other: Self) {
        MULT_COUNT.fetch_add(1, Ordering::Relaxed);
        self.0 *= other.0;
    }
}

// Zero and One
impl Zero for TrackedFr {
    fn zero() -> Self {
        Self(Fr::zero())
    }
    fn is_zero(&self) -> bool {
        self.0.is_zero()
    }
}

impl One for TrackedFr {
    fn one() -> Self {
        Self(Fr::one())
    }
    fn is_one(&self) -> bool {
        self.0.is_one()
    }
}

// Sum and Product for iterators
impl Sum for TrackedFr {
    fn sum<I: Iterator<Item = Self>>(iter: I) -> Self {
        iter.fold(Self::zero(), |a, b| {
            ADD_COUNT.fetch_add(1, Ordering::Relaxed);
            Self(a.0 + b.0)
        })
    }
}

impl<'a> Sum<&'a Self> for TrackedFr {
    fn sum<I: Iterator<Item = &'a Self>>(iter: I) -> Self {
        iter.fold(Self::zero(), |a, b| {
            ADD_COUNT.fetch_add(1, Ordering::Relaxed);
            Self(a.0 + b.0)
        })
    }
}

impl Product for TrackedFr {
    fn product<I: Iterator<Item = Self>>(iter: I) -> Self {
        iter.fold(Self::one(), |a, b| {
            MULT_COUNT.fetch_add(1, Ordering::Relaxed);
            Self(a.0 * b.0)
        })
    }
}

impl<'a> Product<&'a Self> for TrackedFr {
    fn product<I: Iterator<Item = &'a Self>>(iter: I) -> Self {
        iter.fold(Self::one(), |a, b| {
            MULT_COUNT.fetch_add(1, Ordering::Relaxed);
            Self(a.0 * b.0)
        })
    }
}

// &TrackedFr + &TrackedFr
#[allow(clippy::needless_lifetimes)]
impl<'a, 'b> Add<&'b TrackedFr> for &'a TrackedFr {
    type Output = TrackedFr;
    fn add(self, rhs: &'b TrackedFr) -> Self::Output {
        ADD_COUNT.fetch_add(1, Ordering::Relaxed);
        TrackedFr(self.0 + rhs.0)
    }
}

// &TrackedFr - &TrackedFr
#[allow(clippy::needless_lifetimes)]
impl<'a, 'b> Sub<&'b TrackedFr> for &'a TrackedFr {
    type Output = TrackedFr;
    fn sub(self, rhs: &'b TrackedFr) -> Self::Output {
        SUB_COUNT.fetch_add(1, Ordering::Relaxed);
        TrackedFr(self.0 - rhs.0)
    }
}

// &TrackedFr * &TrackedFr
#[allow(clippy::needless_lifetimes)]
impl<'a, 'b> Mul<&'b TrackedFr> for &'a TrackedFr {
    type Output = TrackedFr;
    fn mul(self, rhs: &'b TrackedFr) -> Self::Output {
        MULT_COUNT.fetch_add(1, Ordering::Relaxed);
        TrackedFr(self.0 * rhs.0)
    }
}

// &TrackedFr / &Tracked
#[allow(clippy::needless_lifetimes)]
#[allow(clippy::suspicious_arithmetic_impl)]
impl<'a, 'b> Div<&'b TrackedFr> for &'a TrackedFr {
    type Output = TrackedFr;
    fn div(self, rhs: &'b TrackedFr) -> Self::Output {
        MULT_COUNT.fetch_add(1, Ordering::Relaxed);
        INVERSE_COUNT.fetch_add(1, Ordering::Relaxed);
        TrackedFr(self.0 * ark_ff::Field::inverse(&rhs.0).unwrap())
    }
}

impl FieldOps for TrackedFr {}
impl FieldOps<&TrackedFr, TrackedFr> for TrackedFr {}

impl JoltField for TrackedFr {
    const NUM_BYTES: usize = <ark_bn254::Fr as JoltField>::NUM_BYTES;
<<<<<<< HEAD
=======
    /// The Montgomery factor R = 2^(64*N) mod p
    const MONTGOMERY_R: Self = TrackedFr(<ark_bn254::Fr as JoltField>::MONTGOMERY_R);
    /// The squared Montgomery factor R^2 = 2^(128*N) mod p
    const MONTGOMERY_R_SQUARE: Self = TrackedFr(<ark_bn254::Fr as JoltField>::MONTGOMERY_R_SQUARE);
    type Unreduced<const N: usize> = <ark_bn254::Fr as JoltField>::Unreduced<N>;
>>>>>>> e35acb4f
    type SmallValueLookupTables = <ark_bn254::Fr as JoltField>::SmallValueLookupTables;
    type Challenge = TrivialChallenge<Self>;

    fn random<R: rand_core::RngCore>(rng: &mut R) -> Self {
        TrackedFr(<ark_bn254::Fr as JoltField>::random(rng))
    }

    fn compute_lookup_tables() -> Self::SmallValueLookupTables {
        <ark_bn254::Fr as JoltField>::compute_lookup_tables()
    }

<<<<<<< HEAD
=======
    fn from_bool(val: bool) -> Self {
        FROM_BOOL_COUNT.fetch_add(1, Ordering::Relaxed);
        TrackedFr(<ark_bn254::Fr as JoltField>::from_bool(val))
    }

>>>>>>> e35acb4f
    fn from_u8(n: u8) -> Self {
        FROM_U8_COUNT.fetch_add(1, Ordering::Relaxed);
        TrackedFr(<ark_bn254::Fr as JoltField>::from_u8(n))
    }

    fn from_u16(n: u16) -> Self {
        FROM_U16_COUNT.fetch_add(1, Ordering::Relaxed);
        TrackedFr(<ark_bn254::Fr as JoltField>::from_u16(n))
    }

    fn from_u32(n: u32) -> Self {
        FROM_U32_COUNT.fetch_add(1, Ordering::Relaxed);
        TrackedFr(<ark_bn254::Fr as JoltField>::from_u32(n))
    }

    fn from_u64(n: u64) -> Self {
        FROM_U64_COUNT.fetch_add(1, Ordering::Relaxed);
        TrackedFr(<ark_bn254::Fr as JoltField>::from_u64(n))
    }

    fn from_i64(n: i64) -> Self {
        FROM_I64_COUNT.fetch_add(1, Ordering::Relaxed);
        TrackedFr(<ark_bn254::Fr as JoltField>::from_i64(n))
    }

    fn from_i128(n: i128) -> Self {
        FROM_I128_COUNT.fetch_add(1, Ordering::Relaxed);
        TrackedFr(<ark_bn254::Fr as JoltField>::from_i128(n))
    }

    fn from_u128(n: u128) -> Self {
        FROM_U128_COUNT.fetch_add(1, Ordering::Relaxed);
        TrackedFr(<ark_bn254::Fr as JoltField>::from_u128(n))
    }

    fn to_u64(&self) -> Option<u64> {
        self.0.to_u64()
    }

    fn square(&self) -> Self {
        SQUARE_COUNT.fetch_add(1, Ordering::Relaxed);
        TrackedFr(self.0.square())
    }

    fn inverse(&self) -> Option<Self> {
        INVERSE_COUNT.fetch_add(1, Ordering::Relaxed);
        self.0.inverse().map(TrackedFr)
    }

    fn from_bytes(bytes: &[u8]) -> Self {
        FROM_BYTES_COUNT.fetch_add(1, Ordering::Relaxed);
        TrackedFr(<ark_bn254::Fr as JoltField>::from_bytes(bytes))
    }

    fn num_bits(&self) -> u32 {
        self.0.num_bits()
    }

    fn mul_u64(&self, n: u64) -> Self {
<<<<<<< HEAD
        MULT_COUNT.fetch_add(1, Ordering::Relaxed);
        TrackedFr(self.0.mul_u64(n))
    }

    fn mul_i128(&self, n: i128) -> Self {
        MULT_COUNT.fetch_add(1, Ordering::Relaxed);
        TrackedFr(self.0.mul_i128(n))
    }

    fn mul_u128(&self, n: u128) -> Self {
        MULT_COUNT.fetch_add(1, Ordering::Relaxed);
        TrackedFr(self.0.mul_u128(n))
=======
        MUL_U64_COUNT.fetch_add(1, Ordering::Relaxed);
        Self(<Fr as JoltField>::mul_u64(&self.0, n))
    }

    fn mul_i64(&self, n: i64) -> Self {
        MUL_I64_COUNT.fetch_add(1, Ordering::Relaxed);
        Self(<Fr as JoltField>::mul_i64(&self.0, n))
    }

    fn mul_u128(&self, n: u128) -> Self {
        MUL_U128_COUNT.fetch_add(1, Ordering::Relaxed);
        Self(<Fr as JoltField>::mul_u128(&self.0, n))
    }

    fn mul_i128(&self, n: i128) -> Self {
        MUL_I128_COUNT.fetch_add(1, Ordering::Relaxed);
        Self(<Fr as JoltField>::mul_i128(&self.0, n))
>>>>>>> e35acb4f
    }
}

<<<<<<< HEAD
impl Mul<TrivialChallenge<TrackedFr>> for TrackedFr {
    type Output = Self;

    fn mul(self, rhs: TrivialChallenge<Self>) -> Self {
        self * rhs.value()
=======
    fn as_unreduced_ref(&self) -> &Self::Unreduced<4> {
        self.0.as_unreduced_ref()
    }

    fn mul_unreduced<const L: usize>(self, other: Self) -> BigInt<L> {
        MUL_UNRED_COUNT.fetch_add(1, Ordering::Relaxed);
        <Fr as JoltField>::mul_unreduced(self.0, other.0)
    }

    fn mul_u64_unreduced(self, other: u64) -> BigInt<5> {
        MUL_U64_UNRED_COUNT.fetch_add(1, Ordering::Relaxed);
        <Fr as JoltField>::mul_u64_unreduced(self.0, other)
    }

    fn mul_u128_unreduced(self, other: u128) -> BigInt<6> {
        MUL_U128_UNRED_COUNT.fetch_add(1, Ordering::Relaxed);
        <Fr as JoltField>::mul_u128_unreduced(self.0, other)
>>>>>>> e35acb4f
    }
}

<<<<<<< HEAD
impl<'a> Mul<&'a TrivialChallenge<TrackedFr>> for TrackedFr {
    type Output = Self;

    fn mul(self, rhs: &'a TrivialChallenge<Self>) -> Self {
        self * rhs.value()
=======
    fn from_montgomery_reduce<const N: usize>(unreduced: BigInt<N>) -> Self {
        MONT_REDUCE_COUNT.fetch_add(1, Ordering::Relaxed);
        TrackedFr(<Fr as JoltField>::from_montgomery_reduce(unreduced))
    }

    fn from_barrett_reduce<const N: usize>(unreduced: BigInt<N>) -> Self {
        BARRETT_REDUCE_COUNT.fetch_add(1, Ordering::Relaxed);
        TrackedFr(<Fr as JoltField>::from_barrett_reduce(unreduced))
>>>>>>> e35acb4f
    }
}

#[cfg(test)]
mod tests {
    #![allow(clippy::op_ref)]
    use crate::field::tracked_ark::TrackedFr as Fr;
    use crate::field::{JoltField, OptimizedMul};
    use crate::utils::counters::{
        get_inverse_count, get_mult_count, reset_inverse_count, reset_mult_count,
    };
    use std::ops::MulAssign;

    #[test]
    fn test_if_trackers_are_working() {
        reset_mult_count();
        let a = Fr::from_u8(12);
        let b = Fr::from_u8(12);
        let _ = a.mul_0_optimized(b);
        let num_mults = get_mult_count();
        assert_eq!(num_mults, 1);

        reset_mult_count();
        let a = Fr::from_u8(12);
        let b = Fr::from_u8(12);
        let _ = a * &b;
        let num_mults = get_mult_count();
        assert_eq!(num_mults, 1);

        reset_mult_count();
        let a = Fr::from_u8(12);
        let b = Fr::from_u8(12);
        let _ = &a * b;
        let num_mults = get_mult_count();
        assert_eq!(num_mults, 1);

        reset_mult_count();
        let a = Fr::from_u8(12);
        let b = Fr::from_u8(12);
        let _ = &a * &b;
        let num_mults = get_mult_count();
        assert_eq!(num_mults, 1);

        reset_mult_count();
        let a = Fr::from_u8(12);
        let b = Fr::from_u8(12);
        let _ = a * b;
        let num_mults = get_mult_count();
        assert_eq!(num_mults, 1);

        reset_inverse_count();
        let mut a = Fr::from_u8(12);
        let _b = Fr::from_u8(12);
        let c = a.inverse().unwrap();
        let num_mults = get_inverse_count();
        assert_eq!(num_mults, 1);

        reset_mult_count();
        a.mul_assign(b);
        let num_mults = get_mult_count();
        assert_eq!(num_mults, 1);

        reset_mult_count();
        let vals = [&a, &b, &c];
        let _: Fr = vals.into_iter().product();
        let num_mults = get_mult_count();
        assert_eq!(num_mults, 3);
    }
}<|MERGE_RESOLUTION|>--- conflicted
+++ resolved
@@ -1,7 +1,3 @@
-<<<<<<< HEAD
-use super::{challenge::TrivialChallenge, FieldOps, JoltField};
-use crate::utils::counters::{INVERSE_COUNT, MULT_COUNT};
-=======
 use super::{FieldOps, JoltField};
 use crate::utils::counters::{
     // basic arithmetic
@@ -32,7 +28,6 @@
     SQUARE_COUNT,
     SUB_COUNT,
 };
->>>>>>> e35acb4f
 use allocative::Allocative;
 use ark_bn254::Fr;
 use ark_ff::BigInt;
@@ -322,14 +317,11 @@
 
 impl JoltField for TrackedFr {
     const NUM_BYTES: usize = <ark_bn254::Fr as JoltField>::NUM_BYTES;
-<<<<<<< HEAD
-=======
     /// The Montgomery factor R = 2^(64*N) mod p
     const MONTGOMERY_R: Self = TrackedFr(<ark_bn254::Fr as JoltField>::MONTGOMERY_R);
     /// The squared Montgomery factor R^2 = 2^(128*N) mod p
     const MONTGOMERY_R_SQUARE: Self = TrackedFr(<ark_bn254::Fr as JoltField>::MONTGOMERY_R_SQUARE);
     type Unreduced<const N: usize> = <ark_bn254::Fr as JoltField>::Unreduced<N>;
->>>>>>> e35acb4f
     type SmallValueLookupTables = <ark_bn254::Fr as JoltField>::SmallValueLookupTables;
     type Challenge = TrivialChallenge<Self>;
 
@@ -341,14 +333,11 @@
         <ark_bn254::Fr as JoltField>::compute_lookup_tables()
     }
 
-<<<<<<< HEAD
-=======
     fn from_bool(val: bool) -> Self {
         FROM_BOOL_COUNT.fetch_add(1, Ordering::Relaxed);
         TrackedFr(<ark_bn254::Fr as JoltField>::from_bool(val))
     }
 
->>>>>>> e35acb4f
     fn from_u8(n: u8) -> Self {
         FROM_U8_COUNT.fetch_add(1, Ordering::Relaxed);
         TrackedFr(<ark_bn254::Fr as JoltField>::from_u8(n))
@@ -408,20 +397,6 @@
     }
 
     fn mul_u64(&self, n: u64) -> Self {
-<<<<<<< HEAD
-        MULT_COUNT.fetch_add(1, Ordering::Relaxed);
-        TrackedFr(self.0.mul_u64(n))
-    }
-
-    fn mul_i128(&self, n: i128) -> Self {
-        MULT_COUNT.fetch_add(1, Ordering::Relaxed);
-        TrackedFr(self.0.mul_i128(n))
-    }
-
-    fn mul_u128(&self, n: u128) -> Self {
-        MULT_COUNT.fetch_add(1, Ordering::Relaxed);
-        TrackedFr(self.0.mul_u128(n))
-=======
         MUL_U64_COUNT.fetch_add(1, Ordering::Relaxed);
         Self(<Fr as JoltField>::mul_u64(&self.0, n))
     }
@@ -439,25 +414,18 @@
     fn mul_i128(&self, n: i128) -> Self {
         MUL_I128_COUNT.fetch_add(1, Ordering::Relaxed);
         Self(<Fr as JoltField>::mul_i128(&self.0, n))
->>>>>>> e35acb4f
-    }
-}
-
-<<<<<<< HEAD
-impl Mul<TrivialChallenge<TrackedFr>> for TrackedFr {
-    type Output = Self;
-
-    fn mul(self, rhs: TrivialChallenge<Self>) -> Self {
-        self * rhs.value()
-=======
+    }
+
     fn as_unreduced_ref(&self) -> &Self::Unreduced<4> {
         self.0.as_unreduced_ref()
     }
+}
 
     fn mul_unreduced<const L: usize>(self, other: Self) -> BigInt<L> {
         MUL_UNRED_COUNT.fetch_add(1, Ordering::Relaxed);
         <Fr as JoltField>::mul_unreduced(self.0, other.0)
     }
+}
 
     fn mul_u64_unreduced(self, other: u64) -> BigInt<5> {
         MUL_U64_UNRED_COUNT.fetch_add(1, Ordering::Relaxed);
@@ -467,17 +435,8 @@
     fn mul_u128_unreduced(self, other: u128) -> BigInt<6> {
         MUL_U128_UNRED_COUNT.fetch_add(1, Ordering::Relaxed);
         <Fr as JoltField>::mul_u128_unreduced(self.0, other)
->>>>>>> e35acb4f
-    }
-}
-
-<<<<<<< HEAD
-impl<'a> Mul<&'a TrivialChallenge<TrackedFr>> for TrackedFr {
-    type Output = Self;
-
-    fn mul(self, rhs: &'a TrivialChallenge<Self>) -> Self {
-        self * rhs.value()
-=======
+    }
+
     fn from_montgomery_reduce<const N: usize>(unreduced: BigInt<N>) -> Self {
         MONT_REDUCE_COUNT.fetch_add(1, Ordering::Relaxed);
         TrackedFr(<Fr as JoltField>::from_montgomery_reduce(unreduced))
@@ -486,7 +445,6 @@
     fn from_barrett_reduce<const N: usize>(unreduced: BigInt<N>) -> Self {
         BARRETT_REDUCE_COUNT.fetch_add(1, Ordering::Relaxed);
         TrackedFr(<Fr as JoltField>::from_barrett_reduce(unreduced))
->>>>>>> e35acb4f
     }
 }
 
