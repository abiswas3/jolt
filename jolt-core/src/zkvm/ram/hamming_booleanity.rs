--- conflicted
+++ resolved
@@ -134,12 +134,8 @@
         univariate_poly_evals.to_vec()
     }
 
-<<<<<<< HEAD
+    #[tracing::instrument(skip_all, name = "RamHammingBooleanitySumcheck::bind")]
     fn bind(&mut self, r_j: F::Challenge, _round: usize) {
-=======
-    #[tracing::instrument(skip_all, name = "RamHammingBooleanitySumcheck::bind")]
-    fn bind(&mut self, r_j: F, _round: usize) {
->>>>>>> 6e289f39
         let ps = self.prover_state.as_mut().unwrap();
         rayon::join(
             || ps.eq_r_cycle.bind_parallel(r_j, BindingOrder::LowToHigh),
