//! This is an implementation of one-hot multilinear polynomials as
//! necessary for Dory and the opening proof reduction sumcheck in
//! `opening_proof.rs`. In particular, this implementation is _not_ used
//! in the Twist/Shout PIOP implementations in Jolt.

use super::multilinear_polynomial::BindingOrder;
use crate::field::{JoltField, MontU128};
use crate::msm::VariableBaseMSM;
use crate::poly::commitment::dory::{DoryGlobals, JoltGroupWrapper};
use crate::poly::dense_mlpoly::DensePolynomial;
use crate::poly::eq_poly::EqPolynomial;
use crate::poly::multilinear_polynomial::{MultilinearPolynomial, PolynomialBinding};
use crate::poly::split_eq_poly::GruenSplitEqPolynomial;
use crate::utils::expanding_table::ExpandingTable;
use crate::utils::math::Math;
use crate::utils::thread::drop_in_background_thread;
use crate::utils::thread::unsafe_allocate_zero_vec;
use allocative::Allocative;
use ark_bn254::{G1Affine, G1Projective};
use ark_ec::CurveGroup;
use rayon::prelude::*;
use std::mem;
use std::sync::{Arc, RwLock};

/// Represents a one-hot multilinear polynomial (ra/wa) used
/// in Twist/Shout. Perhaps somewhat unintuitively, the implementation
/// in this file is currently only used to compute the Dory
/// commitment and in the opening proof reduction sumcheck.
#[derive(Clone, Debug, Allocative)]
pub struct OneHotPolynomial<F: JoltField> {
    /// The size of the "address" space for this polynomial.
    pub K: usize,
    /// The indices of the nonzero coefficients for each j \in {0, 1}^T.
    /// In other words, the raf/waf corresponding to this
    /// ra/wa polynomial.
    /// If empty, this polynomial is 0 for all j.
    pub nonzero_indices: Arc<Vec<Option<usize>>>,
    /// The number of variables that have been bound over the
    /// course of sumcheck so far.
    num_variables_bound: usize,
    /// The array described in Section 6.3 of the Twist/Shout paper.
    G: Vec<F>,
    /// The array described in Section 6.3 of the Twist/Shout paper.
    H: Arc<RwLock<Option<DensePolynomial<F>>>>,
}

impl<F: JoltField> PartialEq for OneHotPolynomial<F> {
    fn eq(&self, other: &Self) -> bool {
        self.K == other.K
            && self.nonzero_indices == other.nonzero_indices
            && self.num_variables_bound == other.num_variables_bound
            && self.G == other.G
            && *self.H.read().unwrap() == *other.H.read().unwrap()
    }
}

/// State related to the EQ(k, j) term appearing in the opening
/// proof reduction sumcheck.
///
/// The opening proof reduction sumcheck is a batched sumcheck where
/// each sumcheck instance in the batch corresponds to one opening.
/// The sumcheck instance for a one-hot polynomial opening has the form
///   \sum eq(k, r_address) * eq(j, r_cycle) * ra(k, j)
/// so we use a simplified version of the prover algorithm for the
/// Booleanity sumcheck described in Section 6.3 of the Twist/Shout paper.

#[derive(Clone, Debug, Allocative)]
pub struct OneHotSumcheckState<F: JoltField> {
    /// B stores eq(r, k), see Equation (53)
    pub B: MultilinearPolynomial<F>,
    /// D stores eq(r', j), see Equation (54) but with Gruen X Dao-Thaler optimizations
    pub D: GruenSplitEqPolynomial<F>,
    /// Pre-computed merged D coefficients for G computation
    pub D_coeffs_for_G: Vec<F>,
    /// F will maintain an array that, at the end of sumcheck round m, has size 2^m
    /// and stores all 2^m values eq((k_1, ..., k_m), (r_1, ..., r_m))
    pub F: ExpandingTable<F>,
    /// The number of variables that have been bound during sumcheck so far
    pub num_variables_bound: usize,
}

impl<F: JoltField> OneHotSumcheckState<F> {
    #[tracing::instrument(skip_all, name = "OneHotSumcheckState::new")]
    pub fn new(r_address: &[MontU128], r_cycle: &[MontU128]) -> Self {
        let K = 1 << r_address.len();
        // F will maintain an array that, at the end of sumcheck round m, has size 2^m
        // and stores all 2^m values eq((k_1, ..., k_m), (r_1, ..., r_m))
        // See Equation (55)
        let mut F = ExpandingTable::new(K);
        F.reset(F::one());
        let D = GruenSplitEqPolynomial::new(r_cycle, BindingOrder::HighToLow);
        let D_coeffs_for_G = D.merge().Z;
        Self {
            B: MultilinearPolynomial::from(EqPolynomial::<F>::evals(r_address)),
            D,
            D_coeffs_for_G,
            F,
            num_variables_bound: 0,
        }
    }
}

#[derive(Clone, Allocative)]
pub struct OneHotPolynomialProverOpening<F: JoltField> {
    pub log_T: usize,
    pub polynomial: OneHotPolynomial<F>,
    /// First variable of r_cycle_prime
    r_cycle_prime: Option<F>,
    pub eq_state: Arc<RwLock<OneHotSumcheckState<F>>>,
}

impl<F: JoltField> OneHotPolynomialProverOpening<F> {
    #[tracing::instrument(skip_all, name = "OneHotPolynomialProverOpening::new")]
    pub fn new(eq_state: Arc<RwLock<OneHotSumcheckState<F>>>) -> Self {
        Self {
            log_T: 0,
            polynomial: OneHotPolynomial::default(),
            eq_state,
            r_cycle_prime: None,
        }
    }

    #[tracing::instrument(skip_all, name = "OneHotPolynomialProverOpening::initialize")]
    pub fn initialize(&mut self, mut polynomial: OneHotPolynomial<F>) {
        let nonzero_indices = &polynomial.nonzero_indices;
        let T = nonzero_indices.len();
        let num_chunks = rayon::current_num_threads().next_power_of_two().min(T);
        let chunk_size = (T / num_chunks).max(1);

        let eq = self.eq_state.read().unwrap();
        let D_coeffs_for_G = &eq.D_coeffs_for_G;

        // Compute G as described in Section 6.3
        let G = nonzero_indices
            .par_chunks(chunk_size)
            .enumerate()
            .map(|(chunk_index, chunk)| {
                let mut result = unsafe_allocate_zero_vec(polynomial.K);
                let mut j = chunk_index * chunk_size;
                for k in chunk {
                    if let Some(k) = k {
                        result[*k] += D_coeffs_for_G[j];
                    }
                    j += 1;
                }
                result
            })
            .reduce(
                || unsafe_allocate_zero_vec(polynomial.K),
                |mut running, new| {
                    running
                        .par_iter_mut()
                        .zip(new.into_par_iter())
                        .for_each(|(x, y)| *x += y);
                    running
                },
            );

        polynomial.G = G;
        self.polynomial = polynomial;
        self.log_T = T.log_2();
    }

    #[tracing::instrument(
        skip_all,
        name = "OneHotPolynomialProverOpening::compute_prover_message"
    )]
    pub fn compute_prover_message(&mut self, round: usize, previous_claim: F) -> Vec<F> {
        let shared_eq = self.eq_state.read().unwrap();
        let polynomial = &self.polynomial;

        if round < polynomial.K.log_2() {
            let num_unbound_address_variables = polynomial.K.log_2() - round;
            let B = &shared_eq.B;
            let F = &shared_eq.F;
            let G = &polynomial.G;

            let univariate_poly_evals: [F; 2] = (0..B.len() / 2)
                .into_par_iter()
                .map(|k_prime| {
                    let B_evals = B.sumcheck_evals_array::<2>(k_prime, BindingOrder::HighToLow);
                    let inner_sum = G
                        .par_iter()
                        .enumerate()
                        .skip(k_prime)
                        .step_by(B.len() / 2)
                        .map(|(k, &G_k)| {
                            let k_m = (k >> (num_unbound_address_variables - 1)) & 1;
                            let F_k = F[k >> num_unbound_address_variables];
                            let G_times_F = G_k * F_k;

                            let eval_c0 = if k_m == 0 { G_times_F } else { F::zero() };
                            let eval_c2 = if k_m == 0 {
                                -G_times_F
                            } else {
                                G_times_F + G_times_F
                            };
                            [eval_c0, eval_c2]
                        })
                        .reduce(
                            || [F::zero(); 2],
                            |running, new| [running[0] + new[0], running[1] + new[1]],
                        );

                    [B_evals[0] * inner_sum[0], B_evals[1] * inner_sum[1]]
                })
                .reduce(
                    || [F::zero(); 2],
                    |running, new| [running[0] + new[0], running[1] + new[1]],
                );

            univariate_poly_evals.to_vec()
        } else {
            // T-variable rounds
            let B = &shared_eq.B;
            let d_gruen = &shared_eq.D;
            let eq_r_address_claim = B.final_sumcheck_claim();
            let H = &polynomial.H.read().unwrap();
            let F_idx = |j: usize| -> F {
                polynomial.nonzero_indices[j].map_or(F::zero(), |k| shared_eq.F[k])
            };
            let half_T = polynomial.nonzero_indices.len() / 2;

            // Retrieve ra(j , r') for first round using F, and H otherwise
            let ra_eval = |j: usize| -> F {
                if round == polynomial.K.log_2() {
                    F_idx(j)
                } else if round == polynomial.K.log_2() + 1 {
                    F_idx(j) + self.r_cycle_prime.unwrap() * (F_idx(j + half_T) - F_idx(j))
                } else {
                    H.as_ref().unwrap().Z[j]
                }
            };

            let gruen_eval_0 = if d_gruen.E_in_current_len() == 1 {
                (0..d_gruen.len() / 2)
                    .into_par_iter()
                    .map(|j| d_gruen.E_out_current()[j] * ra_eval(j))
                    .sum()
            } else {
                let num_x_out_bits = d_gruen.E_out_current_len().log_2();
                let d_e_in = d_gruen.E_in_current();
                let d_e_out = d_gruen.E_out_current();

                (0..d_gruen.len() / 2)
                    .into_par_iter()
                    .map(|j| {
                        let x_out = j & ((1 << num_x_out_bits) - 1);
                        let x_in = j >> num_x_out_bits;
                        d_e_in[x_in] * d_e_out[x_out] * ra_eval(j)
                    })
                    .sum()
            };

            let gruen_univariate_evals: [F; 2] =
                d_gruen.gruen_evals_deg_2(gruen_eval_0, previous_claim / eq_r_address_claim);

            vec![
                eq_r_address_claim * gruen_univariate_evals[0],
                eq_r_address_claim * gruen_univariate_evals[1],
            ]
        }
    }

    #[tracing::instrument(skip_all, name = "OneHotPolynomialProverOpening::bind")]
    pub fn bind(&mut self, r: MontU128, round: usize) {
        let mut shared_eq = self.eq_state.write().unwrap();
        let polynomial = &mut self.polynomial;
        let num_variables_bound = shared_eq.num_variables_bound;

        // Bind shared state if not already bound
        if num_variables_bound <= round {
            if round < polynomial.K.log_2() {
                shared_eq.B.bind_parallel(r, BindingOrder::HighToLow);
                shared_eq.F.update(r);
            } else {
                shared_eq.D.bind(r);
            }
            shared_eq.num_variables_bound += 1;
        }

        // For the first two log T rounds we want to use F still
        if round == polynomial.K.log_2() {
            self.r_cycle_prime = Some(r);
        } else if round == polynomial.K.log_2() + 1 {
            let F = &shared_eq.F;
            let nonzero_indices = &polynomial.nonzero_indices;
            let half_T = nonzero_indices.len() / 2;
            let quoter_T = nonzero_indices.len() / 4;
            let r_prev = self.r_cycle_prime.unwrap();
            let F_idx = |j: usize| -> F { nonzero_indices[j].map_or(F::zero(), |k| F[k]) };

            // Initialize H by binding F values
            let mut lock = polynomial.H.write().unwrap();
            if lock.as_ref().is_none() {
                *lock = Some(DensePolynomial::new(
                    (0..quoter_T)
                        .into_par_iter()
                        .map(|j| {
<<<<<<< HEAD
                            let h_0 = nonzero_indices[j].map_or(F::zero(), |k| F[k]);
                            let h_1 = nonzero_indices[j + half_T].map_or(F::zero(), |k| F[k]);
                            h_0 + (h_1 - h_0).mul_u128_mont_form(r)
=======
                            let h_0 = F_idx(j) + r_prev * (F_idx(j + half_T) - F_idx(j));
                            let h_1 = F_idx(j + quoter_T)
                                + r_prev * (F_idx(j + half_T + quoter_T) - F_idx(j + quoter_T));
                            h_0 + r * (h_1 - h_0)
>>>>>>> c6d37372
                        })
                        .collect(),
                ));
            }

            let g = mem::take(&mut polynomial.G);
            drop_in_background_thread(g);
            let d_coeffs = mem::take(&mut shared_eq.D_coeffs_for_G);
            drop_in_background_thread(d_coeffs);
        } else if round > polynomial.K.log_2() + 1 {
            // Bind H for subsequent T rounds
            let mut H = polynomial.H.write().unwrap();
            let H = H.as_mut().unwrap();
            if H.num_vars == self.log_T + polynomial.K.log_2() - round {
                H.bind_parallel(r, BindingOrder::HighToLow);
            }
        }
    }

    pub fn final_sumcheck_claim(&self) -> F {
        self.polynomial.H.read().unwrap().as_ref().unwrap().Z[0]
    }
}

impl<F: JoltField> Default for OneHotPolynomial<F> {
    fn default() -> Self {
        Self {
            K: 1,
            nonzero_indices: Arc::new(vec![]),
            num_variables_bound: 0,
            G: vec![],
            H: Arc::new(RwLock::new(None)),
        }
    }
}

impl<F: JoltField> OneHotPolynomial<F> {
    /// The number of rows in the coefficient matrix used to
    /// commit to this polynomial using Dory
    pub fn num_rows(&self) -> usize {
        let T = self.nonzero_indices.len() as u128;
        let row_length = DoryGlobals::get_num_columns() as u128;
        (T * self.K as u128 / row_length) as usize
    }

    pub fn get_num_vars(&self) -> usize {
        self.K.log_2() + self.nonzero_indices.len().log_2()
    }

    #[cfg(test)]
    fn to_dense_poly(&self) -> DensePolynomial<F> {
        let T = DoryGlobals::get_T();
        let mut dense_coeffs: Vec<F> = vec![F::zero(); self.K * T];
        for (t, k) in self.nonzero_indices.iter().enumerate() {
            if let Some(k) = k {
                dense_coeffs[k * T + t] = F::one();
            }
        }
        DensePolynomial::new(dense_coeffs)
    }

    pub fn evaluate_field(&self, r: &[F]) -> F {
        assert_eq!(r.len(), self.get_num_vars());
        let (r_left, r_right) = r.split_at(self.num_rows().log_2());
        let eq_left = EqPolynomial::evals_field(r_left);
        let eq_right = EqPolynomial::evals_field(r_right);
        let mut left_product = unsafe_allocate_zero_vec(eq_right.len());
        self.vector_matrix_product(&eq_left, F::one(), &mut left_product);
        left_product
            .into_par_iter()
            .zip_eq(eq_right.par_iter())
            .map(|(l, r)| l * r)
            .sum()
    }

    pub fn evaluate(&self, r: &[MontU128]) -> F {
        assert_eq!(r.len(), self.get_num_vars());
        let (r_left, r_right) = r.split_at(self.num_rows().log_2());
        let eq_left = EqPolynomial::evals(r_left);
        let eq_right = EqPolynomial::evals(r_right);
        let mut left_product = unsafe_allocate_zero_vec(eq_right.len());
        self.vector_matrix_product(&eq_left, F::one(), &mut left_product);
        left_product
            .into_par_iter()
            .zip_eq(eq_right.par_iter())
            .map(|(l, r)| l * r)
            .sum()
    }

    pub fn from_indices(nonzero_indices: Vec<Option<usize>>, K: usize) -> Self {
        debug_assert_eq!(DoryGlobals::get_T(), nonzero_indices.len());

        Self {
            K,
            nonzero_indices: Arc::new(nonzero_indices),
            ..Default::default()
        }
    }

    #[tracing::instrument(skip_all, name = "OneHotPolynomial::commit_rows")]
    pub fn commit_rows<G: CurveGroup<ScalarField = F> + VariableBaseMSM>(
        &self,
        bases: &[G::Affine],
    ) -> Vec<JoltGroupWrapper<G>> {
        let num_rows = self.num_rows();
        println!("Committing to one-hot polynomial with {num_rows} rows");
        let row_len = DoryGlobals::get_num_columns();
        let T = DoryGlobals::get_T();

        let rows_per_k = T / row_len;
        if rows_per_k >= rayon::current_num_threads() {
            // This is the typical case (T >> K)

            let chunk_commitments: Vec<Vec<_>> = self
                .nonzero_indices
                .par_chunks(row_len)
                .map(|chunk| {
                    // Collect indices for each k
                    let mut indices_per_k: Vec<Vec<usize>> = vec![Vec::new(); self.K];

                    for (col_index, k) in chunk.iter().enumerate() {
                        if let Some(k) = k {
                            indices_per_k[*k].push(col_index);
                        }
                    }

                    // Safety: This function is only called with G1Affine
                    let g1_bases =
                        unsafe { std::mem::transmute::<&[G::Affine], &[G1Affine]>(bases) };

                    // Vectorized batch addition for all k values at once
                    let results =
                        jolt_optimizations::batch_g1_additions_multi(g1_bases, &indices_per_k);

                    // Convert results to row_commitments
                    let mut row_commitments = vec![JoltGroupWrapper(G::zero()); self.K];
                    for (k, result) in results.into_iter().enumerate() {
                        if !indices_per_k[k].is_empty() {
                            let sum_projective: G1Projective = result.into();
                            // Safety: We know G is G1Projective
                            row_commitments[k].0 = unsafe {
                                std::ptr::read(&sum_projective as *const G1Projective as *const G)
                            };
                        }
                    }

                    row_commitments
                })
                .collect();
            let mut result = vec![JoltGroupWrapper(G::zero()); num_rows];
            for (chunk_index, commitments) in chunk_commitments.iter().enumerate() {
                result
                    .par_iter_mut()
                    .skip(chunk_index)
                    .step_by(rows_per_k)
                    .zip(commitments.into_par_iter())
                    .for_each(|(dest, src)| *dest = *src);
            }

            result
        } else {
            let num_chunks = rayon::current_num_threads().next_power_of_two();
            let chunk_size = std::cmp::max(1, num_rows / num_chunks);

            // Iterate over chunks of contiguous rows in parallel
            let mut result: Vec<JoltGroupWrapper<G>> = vec![JoltGroupWrapper(G::zero()); num_rows];

            // First, collect indices for each row
            let mut row_indices: Vec<Vec<usize>> = vec![Vec::new(); num_rows];

            for (t, k) in self.nonzero_indices.iter().enumerate() {
                if let Some(k) = k {
                    let global_index = *k as u64 * T as u64 + t as u64;
                    let row_index = (global_index / row_len as u64) as usize;
                    let col_index = (global_index % row_len as u64) as usize;
                    row_indices[row_index].push(col_index);
                }
            }

            // Process rows in parallel chunks
            // Safety: This function is only called with G1Affine
            let g1_bases = unsafe { std::mem::transmute::<&[G::Affine], &[G1Affine]>(bases) };

            result
                .par_chunks_mut(chunk_size)
                .zip(row_indices.par_chunks(chunk_size))
                .for_each(|(result_chunk, indices_chunk)| {
                    let results =
                        jolt_optimizations::batch_g1_additions_multi(g1_bases, indices_chunk);

                    for (row_result, (indices, result)) in result_chunk
                        .iter_mut()
                        .zip(indices_chunk.iter().zip(results.into_iter()))
                    {
                        if !indices.is_empty() {
                            let sum_projective: G1Projective = result.into();
                            // Safety: We know G is G1Projective
                            row_result.0 = unsafe {
                                std::ptr::read(&sum_projective as *const G1Projective as *const G)
                            };
                        }
                    }
                });
            result
        }
    }

    #[tracing::instrument(skip_all, name = "OneHotPolynomial::vector_matrix_product")]
    pub fn vector_matrix_product(&self, left_vec: &[F], coeff: F, result: &mut [F]) {
        let T = DoryGlobals::get_T();
        let num_columns = DoryGlobals::get_num_columns();
        debug_assert_eq!(result.len(), num_columns);
        let row_len = num_columns;

        if T >= row_len {
            // This is the typical case (T >= K)
            let rows_per_k = T / row_len;
            result
                .par_iter_mut()
                .enumerate()
                .for_each(|(col_index, dest)| {
                    let mut col_dot_product = F::zero();
                    for (row_offset, t) in (col_index..T).step_by(row_len).enumerate() {
                        if let Some(k) = self.nonzero_indices[t] {
                            let row_index = k * rows_per_k + row_offset;
                            col_dot_product += left_vec[row_index];
                        }
                    }
                    *dest += coeff * col_dot_product;
                });
        } else {
            let num_chunks = rayon::current_num_threads().next_power_of_two();
            let chunk_size = std::cmp::max(1, num_columns / num_chunks);

            result
                .par_chunks_mut(chunk_size)
                .enumerate()
                .for_each(|(chunk_index, chunk)| {
                    let min_col_index = chunk_index * chunk_size;
                    let max_col_index = min_col_index + chunk_size;
                    for (t, k) in self.nonzero_indices.iter().enumerate() {
                        if let Some(k) = k {
                            let global_index = *k as u128 * T as u128 + t as u128;
                            let col_index = (global_index % row_len as u128) as usize;
                            // If this coefficient falls in the chunk of rows corresponding
                            // to `chunk_index`, compute its contribution to the result.
                            if col_index >= min_col_index && col_index < max_col_index {
                                let row_index = (global_index / row_len as u128) as usize;
                                chunk[col_index % chunk_size] += coeff * left_vec[row_index];
                            }
                        }
                    }
                });
        }
    }
}

#[cfg(test)]
mod tests {
    use super::*;
    use crate::poly::unipoly::UniPoly;
    use ark_bn254::Fr;
    use ark_std::{test_rng, Zero};
    use rand::Rng;
    use rand_core::RngCore;
    use serial_test::serial;

    fn dense_polynomial_equivalence<const LOG_K: usize, const LOG_T: usize>() {
        let K: usize = 1 << LOG_K;
        let T: usize = 1 << LOG_T;
        let _guard = DoryGlobals::initialize(K, T);

        let mut rng = test_rng();

        let nonzero_indices: Vec<_> = std::iter::repeat_with(|| Some(rng.next_u64() as usize % K))
            .take(T)
            .collect();
        let one_hot_poly = OneHotPolynomial::<Fr>::from_indices(nonzero_indices, K);
        let mut dense_poly = one_hot_poly.to_dense_poly();

        let r_address: Vec<MontU128> = std::iter::repeat_with(|| MontU128::from(rng.gen::<u128>()))
            .take(LOG_K)
            .collect();
        let r_cycle: Vec<MontU128> = std::iter::repeat_with(|| MontU128::from(rng.gen::<u128>()))
            .take(LOG_T)
            .collect();

        let one_hot_sumcheck_state = OneHotSumcheckState::new(&r_address, &r_cycle);
        let mut one_hot_opening =
            OneHotPolynomialProverOpening::new(Arc::new(RwLock::new(one_hot_sumcheck_state)));
        one_hot_opening.initialize(one_hot_poly.clone());

        let r_concat = [r_address.as_slice(), r_cycle.as_slice()].concat();
        let mut eq = DensePolynomial::new(EqPolynomial::<Fr>::evals(&r_concat));

        // Compute the initial input claim
        let input_claim: Fr = (0..dense_poly.len()).map(|i| dense_poly[i] * eq[i]).sum();
        let mut previous_claim = input_claim;

        for round in 0..LOG_K + LOG_T {
            let one_hot_message = one_hot_opening.compute_prover_message(round, previous_claim);
            let mut expected_message = vec![Fr::zero(), Fr::zero()];
            let mle_half = dense_poly.len() / 2;

            expected_message[0] = (0..mle_half).map(|i| dense_poly[i] * eq[i]).sum();
            expected_message[1] = (0..mle_half)
                .map(|i| {
                    let poly_bound_point =
                        dense_poly[i + mle_half] + dense_poly[i + mle_half] - dense_poly[i];
                    let eq_bound_point = eq[i + mle_half] + eq[i + mle_half] - eq[i];
                    poly_bound_point * eq_bound_point
                })
                .sum();
            assert_eq!(
                one_hot_message, expected_message,
                "round {round} prover message mismatch"
            );

            let r = MontU128::from(rng.gen::<u128>());

            // Update previous_claim by evaluating the univariate polynomial at r
            let eval_at_1 = previous_claim - expected_message[0];
            let univariate_evals = vec![expected_message[0], eval_at_1, expected_message[1]];
            let univariate_poly = UniPoly::from_evals(&univariate_evals);
            previous_claim = univariate_poly.evaluate_u128(&r);

            one_hot_opening.bind(r, round);
            dense_poly.bind_parallel(r, BindingOrder::HighToLow);
            eq.bind_parallel(r, BindingOrder::HighToLow);
        }
        assert_eq!(
            one_hot_opening.final_sumcheck_claim(),
            dense_poly[0],
            "final sumcheck claim"
        );
    }

    #[test]
    #[serial]
    fn sumcheck_K_less_than_T() {
        dense_polynomial_equivalence::<5, 6>();
    }

    #[test]
    #[serial]
    fn sumcheck_K_equals_T() {
        dense_polynomial_equivalence::<6, 6>();
    }

    #[test]
    #[serial]
    fn sumcheck_K_greater_than_T() {
        dense_polynomial_equivalence::<6, 5>();
    }

    fn evaluate_test<const LOG_K: usize, const LOG_T: usize>() {
        let K: usize = 1 << LOG_K;
        let T: usize = 1 << LOG_T;
        let _guard = DoryGlobals::initialize(K, T);

        let mut rng = test_rng();

        let nonzero_indices: Vec<_> = std::iter::repeat_with(|| Some(rng.next_u64() as usize % K))
            .take(T)
            .collect();
        let one_hot_poly = OneHotPolynomial::<Fr>::from_indices(nonzero_indices, K);
        let dense_poly = one_hot_poly.to_dense_poly();

        let r: Vec<MontU128> = std::iter::repeat_with(|| MontU128::from(rng.gen::<u128>()))
            .take(LOG_K + LOG_T)
            .collect();

        assert_eq!(one_hot_poly.evaluate(&r), dense_poly.evaluate(&r));
    }

    #[test]
    #[serial]
    fn evaluate_K_less_than_T() {
        evaluate_test::<5, 6>();
    }

    #[test]
    #[serial]
    fn evaluate_K_equals_T() {
        evaluate_test::<6, 6>();
    }

    #[test]
    #[serial]
    fn evaluate_K_greater_than_T() {
        evaluate_test::<6, 5>();
    }
}<|MERGE_RESOLUTION|>--- conflicted
+++ resolved
@@ -297,16 +297,9 @@
                     (0..quoter_T)
                         .into_par_iter()
                         .map(|j| {
-<<<<<<< HEAD
                             let h_0 = nonzero_indices[j].map_or(F::zero(), |k| F[k]);
                             let h_1 = nonzero_indices[j + half_T].map_or(F::zero(), |k| F[k]);
                             h_0 + (h_1 - h_0).mul_u128_mont_form(r)
-=======
-                            let h_0 = F_idx(j) + r_prev * (F_idx(j + half_T) - F_idx(j));
-                            let h_1 = F_idx(j + quoter_T)
-                                + r_prev * (F_idx(j + half_T + quoter_T) - F_idx(j + quoter_T));
-                            h_0 + r * (h_1 - h_0)
->>>>>>> c6d37372
                         })
                         .collect(),
                 ));
