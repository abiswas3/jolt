--- conflicted
+++ resolved
@@ -52,12 +52,8 @@
         self.num_bound_vars += 1;
     }
 
-<<<<<<< HEAD
     fn bind_parallel(&mut self, r: F::Challenge, order: BindingOrder) {
         // Binding is constant time, no parallelism necessary
-=======
-    fn bind_parallel(&mut self, r: F, order: BindingOrder) {
->>>>>>> e35acb4f
         self.bind(r, order);
     }
 
