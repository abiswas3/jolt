use crate::field::JoltField;
use crate::host::analyze::ProgramSummary;
#[cfg(not(target_arch = "wasm32"))]
use crate::host::toolchain::{install_no_std_toolchain, install_toolchain};
use crate::host::{Program, DEFAULT_TARGET_DIR, LINKER_SCRIPT_TEMPLATE};
use common::constants::{
    DEFAULT_MAX_INPUT_SIZE, DEFAULT_MAX_OUTPUT_SIZE, DEFAULT_MEMORY_SIZE, DEFAULT_STACK_SIZE,
    EMULATOR_MEMORY_CAPACITY, RAM_START_ADDRESS, STACK_CANARY_SIZE,
};
use common::jolt_device::{JoltDevice, MemoryConfig};
use rayon::iter::{IntoParallelIterator, ParallelIterator};
use std::fs::File;
use std::io::{Read, Write};
use std::path::PathBuf;
use std::process::Command;
use std::str::FromStr;
use std::{fs, io};
use tracer::emulator::memory::Memory;
use tracer::instruction::{RV32IMCycle, RV32IMInstruction};

impl Program {
    pub fn new(guest: &str) -> Self {
        Self {
            guest: guest.to_string(),
            func: None,
            memory_size: DEFAULT_MEMORY_SIZE,
            stack_size: DEFAULT_STACK_SIZE,
            max_input_size: DEFAULT_MAX_INPUT_SIZE,
            max_output_size: DEFAULT_MAX_OUTPUT_SIZE,
            std: false,
            elf: None,
        }
    }

    pub fn set_std(&mut self, std: bool) {
        self.std = std;
    }

    pub fn set_func(&mut self, func: &str) {
        self.func = Some(func.to_string())
    }

    pub fn set_memory_size(&mut self, len: u64) {
        self.memory_size = len;
    }

    pub fn set_stack_size(&mut self, len: u64) {
        self.stack_size = len;
    }

    pub fn set_max_input_size(&mut self, size: u64) {
        self.max_input_size = size;
    }

    pub fn set_max_output_size(&mut self, size: u64) {
        self.max_output_size = size;
    }

    #[tracing::instrument(skip_all, name = "Program::build")]
    pub fn build(&mut self, target_dir: &str) {
        if self.elf.is_none() {
            #[cfg(not(target_arch = "wasm32"))]
            install_toolchain().unwrap();
            #[cfg(not(target_arch = "wasm32"))]
            install_no_std_toolchain().unwrap();

            self.save_linker();

            let rust_flags = [
                "-C",
                &format!("link-arg=-T{}", self.linker_path()),
                "-C",
                "passes=lower-atomic",
                "-C",
                "panic=abort",
                "-C",
                "strip=symbols",
                "-C",
                "opt-level=z",
            ];

            let toolchain = if self.std {
                "riscv64imac-jolt-zkvm-elf"
            } else {
                "riscv64imac-unknown-none-elf"
            };

            let mut envs = vec![("CARGO_ENCODED_RUSTFLAGS", rust_flags.join("\x1f"))];

            if self.std {
                envs.push(("RUSTUP_TOOLCHAIN", toolchain.to_string()));
            }

            if let Some(func) = &self.func {
                envs.push(("JOLT_FUNC_NAME", func.to_string()));
            }

            let target = format!(
                "{}/{}-{}",
                target_dir,
                self.guest,
                self.func.as_ref().unwrap_or(&"".to_string())
            );

            let output = Command::new("cargo")
                .envs(envs)
                .args([
                    "build",
                    "--release",
                    "--features",
                    "guest",
                    "-p",
                    &self.guest,
                    "--target-dir",
                    &target,
                    "--target",
                    toolchain,
                ])
                .output()
                .expect("failed to build guest");

            if !output.status.success() {
                io::stderr().write_all(&output.stderr).unwrap();
                panic!("failed to compile guest");
            }

            let elf = format!("{}/{}/release/{}", target, toolchain, self.guest);
            self.elf = Some(PathBuf::from_str(&elf).unwrap());
        }
    }

    pub fn decode(&mut self) -> (Vec<RV32IMInstruction>, Vec<(u64, u8)>, u64) {
        self.build(DEFAULT_TARGET_DIR);
        let elf = self.elf.as_ref().unwrap();
        let mut elf_file =
            File::open(elf).unwrap_or_else(|_| panic!("could not open elf file: {elf:?}"));
        let mut elf_contents = Vec::new();
        elf_file.read_to_end(&mut elf_contents).unwrap();
        let (mut instructions, raw_bytes, program_end, xlen) = tracer::decode(&elf_contents);
        let bytecode_size = program_end - RAM_START_ADDRESS;

        // Expand inline sequences
        instructions = instructions
            .into_par_iter()
<<<<<<< HEAD
            .flat_map_iter(|instr| instr.inline_sequence(xlen))
=======
            .flat_map_iter(|instr| match instr {
                RV32IMInstruction::DIV(div) => div.virtual_sequence(),
                RV32IMInstruction::DIVU(divu) => divu.virtual_sequence(),
                RV32IMInstruction::LB(lb) => lb.virtual_sequence(),
                RV32IMInstruction::LBU(lbu) => lbu.virtual_sequence(),
                RV32IMInstruction::LH(lh) => lh.virtual_sequence(),
                RV32IMInstruction::LHU(lhu) => lhu.virtual_sequence(),
                RV32IMInstruction::MULH(mulh) => mulh.virtual_sequence(),
                RV32IMInstruction::MULHSU(mulhsu) => mulhsu.virtual_sequence(),
                RV32IMInstruction::REM(rem) => rem.virtual_sequence(),
                RV32IMInstruction::REMU(remu) => remu.virtual_sequence(),
                RV32IMInstruction::SB(sb) => sb.virtual_sequence(),
                RV32IMInstruction::SH(sh) => sh.virtual_sequence(),
                RV32IMInstruction::SLL(sll) => sll.virtual_sequence(),
                RV32IMInstruction::SLLI(slli) => slli.virtual_sequence(),
                RV32IMInstruction::SRA(sra) => sra.virtual_sequence(),
                RV32IMInstruction::SRAI(srai) => srai.virtual_sequence(),
                RV32IMInstruction::SRL(srl) => srl.virtual_sequence(),
                RV32IMInstruction::SRLI(srli) => srli.virtual_sequence(),
                RV32IMInstruction::INLINE(inline) => inline.virtual_sequence(),
                _ => vec![instr],
            })
>>>>>>> 21a8d919
            .collect();

        (instructions, raw_bytes, bytecode_size)
    }

    // TODO(moodlezoup): Make this generic over InstructionSet
    #[tracing::instrument(skip_all, name = "Program::trace")]
    pub fn trace(&mut self, inputs: &[u8]) -> (Vec<RV32IMCycle>, Memory, JoltDevice) {
        self.build(DEFAULT_TARGET_DIR);
        let elf = self.elf.as_ref().unwrap();
        let mut elf_file =
            File::open(elf).unwrap_or_else(|_| panic!("could not open elf file: {elf:?}"));
        let mut elf_contents = Vec::new();
        elf_file.read_to_end(&mut elf_contents).unwrap();
        let (_, _, program_end, _) = tracer::decode(&elf_contents);
        let program_size = program_end - RAM_START_ADDRESS;

        let memory_config = MemoryConfig {
            memory_size: self.memory_size,
            stack_size: self.stack_size,
            max_input_size: self.max_input_size,
            max_output_size: self.max_output_size,
            program_size: Some(program_size),
        };
        tracer::trace(elf_contents, inputs, &memory_config)
    }

    #[tracing::instrument(skip_all, name = "Program::trace_to_file")]
    pub fn trace_to_file(&mut self, inputs: &[u8], trace_file: &PathBuf) -> (Memory, JoltDevice) {
        self.build(DEFAULT_TARGET_DIR);
        let elf = self.elf.as_ref().unwrap();
        let mut elf_file =
            File::open(elf).unwrap_or_else(|_| panic!("could not open elf file: {elf:?}"));
        let mut elf_contents = Vec::new();
        elf_file.read_to_end(&mut elf_contents).unwrap();
        let (_, _, program_end) = tracer::decode(&elf_contents);
        let program_size = program_end - RAM_START_ADDRESS;
        let memory_config = MemoryConfig {
            memory_size: self.memory_size,
            stack_size: self.stack_size,
            max_input_size: self.max_input_size,
            max_output_size: self.max_output_size,
            program_size: Some(program_size),
        };
        tracer::trace_to_file(elf_contents, inputs, &memory_config, trace_file)
    }

    pub fn trace_analyze<F: JoltField>(mut self, inputs: &[u8]) -> ProgramSummary {
        let (bytecode, init_memory_state, _) = self.decode();
        let (trace, _, io_device) = self.trace(inputs);

        ProgramSummary {
            trace,
            bytecode,
            memory_init: init_memory_state,
            io_device,
        }
    }

    fn save_linker(&self) {
        let linker_path = PathBuf::from_str(&self.linker_path()).unwrap();
        if let Some(parent) = linker_path.parent() {
            fs::create_dir_all(parent).expect("could not create linker file");
        }

        let linker_script = LINKER_SCRIPT_TEMPLATE
            .replace("{EMULATOR_MEMORY}", &EMULATOR_MEMORY_CAPACITY.to_string())
            .replace("{STACK_CANARY}", &STACK_CANARY_SIZE.to_string())
            .replace("{MEMORY_SIZE}", &self.memory_size.to_string())
            .replace("{STACK_SIZE}", &self.stack_size.to_string());

        let mut file = File::create(linker_path).expect("could not create linker file");
        file.write_all(linker_script.as_bytes())
            .expect("could not save linker");
    }

    fn linker_path(&self) -> String {
        format!("/tmp/jolt-guest-linkers/{}.ld", self.guest)
    }
}<|MERGE_RESOLUTION|>--- conflicted
+++ resolved
@@ -142,32 +142,7 @@
         // Expand inline sequences
         instructions = instructions
             .into_par_iter()
-<<<<<<< HEAD
             .flat_map_iter(|instr| instr.inline_sequence(xlen))
-=======
-            .flat_map_iter(|instr| match instr {
-                RV32IMInstruction::DIV(div) => div.virtual_sequence(),
-                RV32IMInstruction::DIVU(divu) => divu.virtual_sequence(),
-                RV32IMInstruction::LB(lb) => lb.virtual_sequence(),
-                RV32IMInstruction::LBU(lbu) => lbu.virtual_sequence(),
-                RV32IMInstruction::LH(lh) => lh.virtual_sequence(),
-                RV32IMInstruction::LHU(lhu) => lhu.virtual_sequence(),
-                RV32IMInstruction::MULH(mulh) => mulh.virtual_sequence(),
-                RV32IMInstruction::MULHSU(mulhsu) => mulhsu.virtual_sequence(),
-                RV32IMInstruction::REM(rem) => rem.virtual_sequence(),
-                RV32IMInstruction::REMU(remu) => remu.virtual_sequence(),
-                RV32IMInstruction::SB(sb) => sb.virtual_sequence(),
-                RV32IMInstruction::SH(sh) => sh.virtual_sequence(),
-                RV32IMInstruction::SLL(sll) => sll.virtual_sequence(),
-                RV32IMInstruction::SLLI(slli) => slli.virtual_sequence(),
-                RV32IMInstruction::SRA(sra) => sra.virtual_sequence(),
-                RV32IMInstruction::SRAI(srai) => srai.virtual_sequence(),
-                RV32IMInstruction::SRL(srl) => srl.virtual_sequence(),
-                RV32IMInstruction::SRLI(srli) => srli.virtual_sequence(),
-                RV32IMInstruction::INLINE(inline) => inline.virtual_sequence(),
-                _ => vec![instr],
-            })
->>>>>>> 21a8d919
             .collect();
 
         (instructions, raw_bytes, bytecode_size)
@@ -203,7 +178,7 @@
             File::open(elf).unwrap_or_else(|_| panic!("could not open elf file: {elf:?}"));
         let mut elf_contents = Vec::new();
         elf_file.read_to_end(&mut elf_contents).unwrap();
-        let (_, _, program_end) = tracer::decode(&elf_contents);
+        let (_, _, program_end, _) = tracer::decode(&elf_contents);
         let program_size = program_end - RAM_START_ADDRESS;
         let memory_config = MemoryConfig {
             memory_size: self.memory_size,
