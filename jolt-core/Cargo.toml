--- conflicted
+++ resolved
@@ -2,18 +2,6 @@
 name = "jolt-core"
 version = "0.1.0"
 authors = [
-<<<<<<< HEAD
-  # author of original Spartan paper and code base
-  "Srinath Setty <srinath@microsoft.com>",
-  # authors who contributed to the Arkworks Spartan fork
-  "Zhenfei Zhang <zhenfei.zhang@hotmail.com>",
-  # authors who contributed to Lasso/Jolt
-  "Michael Zhu <mzhu@a16z.com>",
-  "Sam Ragsdale <sragsdale@a16z.com>",
-  "Noah Citron <ncitron@a16z.com>",
-  "Arasu Arun <arasu.arun5@gmail.com>",
-  "Quang Dao <dvquang85@gmail.com>",
-=======
     # author of original Spartan paper and code base
     "Srinath Setty <srinath@microsoft.com>",
     # authors who contributed to the Arkworks Spartan fork
@@ -26,7 +14,6 @@
     "Quang Dao <dvquang85@gmail.com>",
     "Andrew Tretyakov <atretyakov@a16z.com>",
     "Markos Georghiades <mgeorghiades@a16z.com>",
->>>>>>> 6e289f39
 ]
 edition = "2021"
 description = "The lookup singularity. Based on Spartan; built on Arkworks."
@@ -38,16 +25,6 @@
 [features]
 default = ["host"]
 host = [
-<<<<<<< HEAD
-  "dep:reqwest",
-  "dep:tokio",
-  "dep:indicatif",
-  "dep:dirs",
-  "dep:target-lexicon",
-  "prover",
-  "dep:sha2_inline",
-  "dep:sha3_inline",
-=======
     "dep:reqwest",
     "dep:tokio",
     "dep:indicatif",
@@ -56,7 +33,6 @@
     "prover",
     "dep:jolt-inlines-sha2",
     "dep:jolt-inlines-keccak256",
->>>>>>> 6e289f39
 ]
 prover = [
   "minimal",
@@ -73,76 +49,6 @@
 challenge-254-bit = []
 
 [dependencies]
-<<<<<<< HEAD
-ark-bn254 = "0.5.0"
-jolt-optimizations = { git = "https://github.com/a16z/arkworks-algebra", branch = "feat/fewer-reductions" }
-ark-ec = { version = "0.5.0", default-features = false }
-ark-ff = { version = "0.5.0", default-features = false }
-ark-serialize = { version = "0.5.0", default-features = false, features = [
-  "derive",
-] }
-ark-serialize-derive = { version = "0.5.0", default-features = false }
-ark-std = { version = "0.5.0" }
-clap = { version = "4.3.10", features = ["derive"] }
-fixedbitset = "0.5.0"
-itertools = "0.10.0"
-num-integer = "0.1.45"
-num-derive = "0.4.2"
-num = "0.4.3"
-num-traits = "0.2.19"
-postcard = { version = "1.0.8", default-features = false, features = [
-  "use-std",
-] }
-rand = "0.8.5"
-rand_chacha = { version = "0.3.0", default-features = false }
-rand_core = { version = "0.6.4", default-features = false }
-rayon = { version = "^1.8.0", optional = true }
-serde = { version = "1.0.*", default-features = false }
-sha3 = "0.10.8"
-blake2 = "0.10"
-strum = "0.26.3"
-strum_macros = "0.26.4"
-thiserror = "1.0.58"
-tracing = "0.1.37"
-tracing-chrome = "0.7.1"
-tracing-subscriber = { version = "0.3.20", features = ["fmt", "env-filter"] }
-target-lexicon = { version = "0.12.14", optional = true }
-reqwest = { version = "0.12.3", features = [
-  "json",
-  "blocking",
-], optional = true }
-dirs = { version = "5.0.1", optional = true }
-eyre = "0.6.12"
-indicatif = { version = "0.17.8", optional = true }
-common = { path = "../common" }
-tracer = { path = "../tracer", default-features = false, features = ["std"] }
-bincode = "1.3.3"
-tokio = { version = "1.38.0", optional = true }
-once_cell = "1.19.0"
-rand_distr = "0.4.3"
-anyhow = "1.0.97"
-derive_more = { version = "2.0.1", features = ["from"] }
-paste = "1.0.15"
-dory = { git = "https://github.com/spaceandtimefdn/sxt-dory", branch = "feat/fewer-reductions" }
-lazy_static = "1.5.0"
-allocative = { git = "https://github.com/facebookexperimental/allocative", rev = "85b773d85d526d068ce94724ff7a7b81203fc95e" }
-inferno = { version = "0.12.3", optional = true }
-jolt-platform = { path = "../jolt-platform", features = ["std"] }
-sha2_inline = { package = "jolt-inlines-sha2", path = "../jolt-inlines/sha2", features = [
-  "host",
-], optional = true }
-sha3_inline = { package = "jolt-inlines-keccak256", path = "../jolt-inlines/keccak256", features = [
-  "host",
-], optional = true }
-
-[dev-dependencies]
-criterion = { version = "0.5.1", features = ["html_reports"] }
-iai-callgrind = "0.10.2"
-serial_test = "3.2.0"
-tracer = { path = "../tracer", default-features = false, features = [
-  "std",
-  "test-utils",
-=======
 ark-bn254.workspace = true
 jolt-optimizations.workspace = true
 ark-ec.workspace = true
@@ -202,7 +108,6 @@
 tracer = { workspace = true, default-features = false, features = [
     "std",
     "test-utils",
->>>>>>> 6e289f39
 ] }
 
 [build-dependencies]
