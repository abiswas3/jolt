--- conflicted
+++ resolved
@@ -49,13 +49,8 @@
 }
 
 impl VirtualInstructionSequence for SRA {
-<<<<<<< HEAD
     fn virtual_sequence(&self, _xlen: Xlen) -> Vec<RV32IMInstruction> {
-        let v_bitmask = virtual_register_index(6) as usize;
-=======
-    fn virtual_sequence(&self) -> Vec<RV32IMInstruction> {
         let v_bitmask = virtual_register_index(6);
->>>>>>> 1c669b0e
 
         let mut sequence = vec![];
         let mut virtual_sequence_remaining = self.virtual_sequence_remaining.unwrap_or(1);
