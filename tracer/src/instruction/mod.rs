#![allow(clippy::upper_case_acronyms)]

use add::ADD;
use addi::ADDI;
use addiw::ADDIW;
use addw::ADDW;
use amoaddd::AMOADDD;
use amoaddw::AMOADDW;
use amoandd::AMOANDD;
use amoandw::AMOANDW;
use amomaxd::AMOMAXD;
use amomaxud::AMOMAXUD;
use amomaxuw::AMOMAXUW;
use amomaxw::AMOMAXW;
use amomind::AMOMIND;
use amominud::AMOMINUD;
use amominuw::AMOMINUW;
use amominw::AMOMINW;
use amoord::AMOORD;
use amoorw::AMOORW;
use amoswapd::AMOSWAPD;
use amoswapw::AMOSWAPW;
use amoxord::AMOXORD;
use amoxorw::AMOXORW;
use and::AND;
use andi::ANDI;
use andn::ANDN;
use ark_serialize::{
    CanonicalDeserialize, CanonicalSerialize, Compress, SerializationError, Valid, Validate,
};
use auipc::AUIPC;
use beq::BEQ;
use bge::BGE;
use bgeu::BGEU;
use blt::BLT;
use bltu::BLTU;
use bne::BNE;
use div::DIV;
use divu::DIVU;
use divuw::DIVUW;
use divw::DIVW;
use ecall::ECALL;
use fence::FENCE;
use jal::JAL;
use jalr::JALR;
use lb::LB;
use lbu::LBU;
use ld::LD;
use lh::LH;
use lhu::LHU;
use lrd::LRD;
use lrw::LRW;
use lui::LUI;
use lw::LW;
use lwu::LWU;
use mul::MUL;
use mulh::MULH;
use mulhsu::MULHSU;
use mulhu::MULHU;
use mulw::MULW;
use or::OR;
use ori::ORI;
use rand::{rngs::StdRng, RngCore};
use rem::REM;
use remu::REMU;
use remuw::REMUW;
use remw::REMW;
use sb::SB;
use scd::SCD;
use scw::SCW;
use sd::SD;
use serde::{Deserialize, Serialize};
use sh::SH;
use sll::SLL;
use slli::SLLI;
use slliw::SLLIW;
use sllw::SLLW;
use slt::SLT;
use slti::SLTI;
use sltiu::SLTIU;
use sltu::SLTU;
use sra::SRA;
use srai::SRAI;
use sraiw::SRAIW;
use sraw::SRAW;
use srl::SRL;
use srli::SRLI;
use srliw::SRLIW;
use srlw::SRLW;
use strum_macros::{EnumCount as EnumCountMacro, EnumIter, IntoStaticStr};
use sub::SUB;
use subw::SUBW;
use sw::SW;
use xor::XOR;
use xori::XORI;

<<<<<<< HEAD
use inline_keccak256::keccak256::KECCAK256;
use inline_sha256::sha256::SHA256;
use inline_sha256::sha256init::SHA256INIT;

=======
>>>>>>> 21a8d919
use virtual_advice::VirtualAdvice;
use virtual_assert_eq::VirtualAssertEQ;
use virtual_assert_halfword_alignment::VirtualAssertHalfwordAlignment;
use virtual_assert_lte::VirtualAssertLTE;
use virtual_assert_valid_div0::VirtualAssertValidDiv0;
use virtual_assert_valid_signed_remainder::VirtualAssertValidSignedRemainder;
use virtual_assert_valid_unsigned_remainder::VirtualAssertValidUnsignedRemainder;
use virtual_assert_word_alignment::VirtualAssertWordAlignment;
use virtual_change_divisor::VirtualChangeDivisor;
use virtual_change_divisor_w::VirtualChangeDivisorW;
use virtual_extend::VirtualExtend;
use virtual_lw::VirtualLW;
use virtual_move::VirtualMove;
use virtual_movsign::VirtualMovsign;
use virtual_muli::VirtualMULI;
use virtual_pow2::VirtualPow2;
use virtual_pow2_w::VirtualPow2W;
use virtual_pow2i::VirtualPow2I;
use virtual_pow2i_w::VirtualPow2IW;
use virtual_rotri::VirtualROTRI;
use virtual_shift_right_bitmask::VirtualShiftRightBitmask;
use virtual_shift_right_bitmaski::VirtualShiftRightBitmaskI;
use virtual_sign_extend::VirtualSignExtend;
use virtual_sra::VirtualSRA;
use virtual_srai::VirtualSRAI;
use virtual_srl::VirtualSRL;
use virtual_srli::VirtualSRLI;
use virtual_sw::VirtualSW;

<<<<<<< HEAD
use crate::emulator::cpu::{Cpu, Xlen};
=======
use self::inline::INLINE;

use crate::emulator::cpu::Cpu;
>>>>>>> 21a8d919
use derive_more::From;
use format::{InstructionFormat, InstructionRegisterState, NormalizedOperands};

pub mod format;

pub mod instruction_macros;

pub(super) mod amo;

pub mod add;
pub mod addi;
pub mod addiw;
pub mod addw;
pub mod amoaddd;
pub mod amoaddw;
pub mod amoandd;
pub mod amoandw;
pub mod amomaxd;
pub mod amomaxud;
pub mod amomaxuw;
pub mod amomaxw;
pub mod amomind;
pub mod amominud;
pub mod amominuw;
pub mod amominw;
pub mod amoord;
pub mod amoorw;
pub mod amoswapd;
pub mod amoswapw;
pub mod amoxord;
pub mod amoxorw;
pub mod and;
pub mod andi;
pub mod andn;
pub mod auipc;
pub mod beq;
pub mod bge;
pub mod bgeu;
pub mod blt;
pub mod bltu;
pub mod bne;
pub mod div;
pub mod divu;
pub mod divuw;
pub mod divw;
pub mod ecall;
pub mod fence;
<<<<<<< HEAD
pub mod inline_keccak256;
pub mod inline_sha256;
=======
pub mod inline;
>>>>>>> 21a8d919
pub mod jal;
pub mod jalr;
pub mod lb;
pub mod lbu;
pub mod ld;
pub mod lh;
pub mod lhu;
pub mod lrd;
pub mod lrw;
pub mod lui;
pub mod lw;
pub mod lwu;
pub mod mul;
pub mod mulh;
pub mod mulhsu;
pub mod mulhu;
pub mod mulw;
pub mod or;
pub mod ori;
pub mod rem;
pub mod remu;
pub mod remuw;
pub mod remw;
pub mod sb;
pub mod scd;
pub mod scw;
pub mod sd;
pub mod sh;
pub mod sll;
pub mod slli;
pub mod slliw;
pub mod sllw;
pub mod slt;
pub mod slti;
pub mod sltiu;
pub mod sltu;
pub mod sra;
pub mod srai;
pub mod sraiw;
pub mod sraw;
pub mod srl;
pub mod srli;
pub mod srliw;
pub mod srlw;
pub mod sub;
pub mod subw;
pub mod sw;
pub mod virtual_advice;
pub mod virtual_assert_eq;
pub mod virtual_assert_halfword_alignment;
pub mod virtual_assert_lte;
pub mod virtual_assert_valid_div0;
pub mod virtual_assert_valid_signed_remainder;
pub mod virtual_assert_valid_unsigned_remainder;
pub mod virtual_assert_word_alignment;
pub mod virtual_change_divisor;
pub mod virtual_change_divisor_w;
pub mod virtual_extend;
pub mod virtual_lw;
pub mod virtual_move;
pub mod virtual_movsign;
pub mod virtual_muli;
pub mod virtual_pow2;
pub mod virtual_pow2_w;
pub mod virtual_pow2i;
pub mod virtual_pow2i_w;
pub mod virtual_rotri;
pub mod virtual_shift_right_bitmask;
pub mod virtual_shift_right_bitmaski;
pub mod virtual_sign_extend;
pub mod virtual_sra;
pub mod virtual_srai;
pub mod virtual_srl;
pub mod virtual_srli;
pub mod virtual_sw;
pub mod xor;
pub mod xori;

#[cfg(test)]
pub mod test;

#[derive(Default, Debug, Copy, Clone, Serialize, Deserialize, PartialEq)]
pub struct RAMRead {
    pub address: u64,
    pub value: u64,
}

#[derive(Default, Debug, Copy, Clone, Serialize, Deserialize, PartialEq)]
pub struct RAMWrite {
    pub address: u64,
    pub pre_value: u64,
    pub post_value: u64,
}

pub enum RAMAccess {
    Read(RAMRead),
    Write(RAMWrite),
    NoOp,
}

impl RAMAccess {
    pub fn address(&self) -> usize {
        match self {
            RAMAccess::Read(read) => read.address as usize,
            RAMAccess::Write(write) => write.address as usize,
            RAMAccess::NoOp => 0,
        }
    }
}

impl From<RAMRead> for RAMAccess {
    fn from(read: RAMRead) -> Self {
        Self::Read(read)
    }
}

impl From<RAMWrite> for RAMAccess {
    fn from(write: RAMWrite) -> Self {
        Self::Write(write)
    }
}

impl From<()> for RAMAccess {
    fn from(_: ()) -> Self {
        Self::NoOp
    }
}

#[derive(Default)]
pub struct NormalizedInstruction {
    pub address: usize,
    pub operands: NormalizedOperands,
    pub inline_sequence_remaining: Option<u16>,
    pub is_compressed: bool,
}

pub trait RISCVInstruction:
    std::fmt::Debug
    + Sized
    + Copy
    + Into<RV32IMInstruction>
    + From<NormalizedInstruction>
    + Into<NormalizedInstruction>
{
    const MASK: u32;
    const MATCH: u32;

    type Format: InstructionFormat;
    type RAMAccess: Default + Into<RAMAccess> + Copy + std::fmt::Debug;

    fn operands(&self) -> &Self::Format;
    fn new(word: u32, address: u64, validate: bool, compressed: bool) -> Self;
    fn random(rng: &mut StdRng) -> Self {
        Self::new(rng.next_u32(), rng.next_u64(), false, false)
    }

    fn execute(&self, cpu: &mut Cpu, ram_access: &mut Self::RAMAccess);
}

pub trait RISCVTrace: RISCVInstruction
where
    RISCVCycle<Self>: Into<RV32IMCycle>,
{
    fn trace(&self, cpu: &mut Cpu, trace: Option<&mut Vec<RV32IMCycle>>) {
        let mut cycle: RISCVCycle<Self> = RISCVCycle {
            instruction: *self,
            register_state: Default::default(),
            ram_access: Default::default(),
        };
        self.operands()
            .capture_pre_execution_state(&mut cycle.register_state, cpu);
        self.execute(cpu, &mut cycle.ram_access);
        self.operands()
            .capture_post_execution_state(&mut cycle.register_state, cpu);
        if let Some(trace_vec) = trace {
            trace_vec.push(cycle.into());
        }
    }
    // Default implementation. Instructions with inline sequences will override this.
    // This allows other modules (e.g. inline_helpers) to call this method on all instructions.
    fn inline_sequence(&self, _xlen: Xlen) -> Vec<RV32IMInstruction>
// where
    //     Self: Into<RV32IMInstruction>,
    {
        vec![(*self).into()]
    }
}

macro_rules! define_rv32im_enums {
    (
        instructions: [$($instr:ident),* $(,)?]
    ) => {
        #[derive(Debug, IntoStaticStr, From, Clone, Serialize, Deserialize)]
        pub enum RV32IMInstruction {
            /// No-operation instruction (address)
            NoOp,
            UNIMPL,
            $(
                $instr($instr),
            )*
            /// Inline instruction from external crates
            INLINE(INLINE),
        }

        #[derive(
            From, Debug, Copy, Clone, Serialize, Deserialize, IntoStaticStr, EnumIter, EnumCountMacro, PartialEq
        )]
        pub enum RV32IMCycle {
            /// No-operation cycle (address)
            NoOp,
            $(
                $instr(RISCVCycle<$instr>),
            )*
            INLINE(RISCVCycle<INLINE>),
        }

        impl RV32IMCycle {
            pub fn ram_access(&self) -> RAMAccess {
                match self {
                    RV32IMCycle::NoOp => RAMAccess::NoOp,
                    $(
                        RV32IMCycle::$instr(cycle) => cycle.ram_access.into(),
                    )*
                    RV32IMCycle::INLINE(cycle) => cycle.ram_access.into(),
                }
            }

            pub fn rs1_read(&self) -> (u8, u64) {
                match self {
                    RV32IMCycle::NoOp => (0, 0),
                    $(
                        RV32IMCycle::$instr(cycle) => (
                            NormalizedOperands::from(cycle.instruction.operands).rs1,
                            cycle.register_state.rs1_value(),
                        ),
                    )*
                    RV32IMCycle::INLINE(cycle) => (
                        cycle.instruction.operands.rs1,
                        cycle.register_state.rs1_value(),
                    ),
                }
            }

            pub fn rs2_read(&self) -> (u8, u64) {
                match self {
                    RV32IMCycle::NoOp => (0, 0),
                    $(
                        RV32IMCycle::$instr(cycle) => (
                            NormalizedOperands::from(cycle.instruction.operands).rs2,
                            cycle.register_state.rs2_value(),
                        ),
                    )*
                    RV32IMCycle::INLINE(cycle) => (
                        cycle.instruction.operands.rs2,
                        cycle.register_state.rs2_value(),
                    ),
                }
            }

            pub fn rd_write(&self) -> (u8, u64, u64) {
                match self {
                    RV32IMCycle::NoOp => (0, 0, 0),
                    $(
                        RV32IMCycle::$instr(cycle) => (
                            NormalizedOperands::from(cycle.instruction.operands).rd,
                            cycle.register_state.rd_values().0,
                            cycle.register_state.rd_values().1,
                        ),
                    )*
                    RV32IMCycle::INLINE(cycle) => (
                        cycle.instruction.operands.rd,
                        cycle.register_state.rd_values().0,
                        cycle.register_state.rd_values().1,
                    ),
                }
            }

            pub fn instruction(&self) -> RV32IMInstruction {
                match self {
                    RV32IMCycle::NoOp => RV32IMInstruction::NoOp,
                    $(
                        RV32IMCycle::$instr(cycle) => cycle.instruction.into(),
                    )*
                    RV32IMCycle::INLINE(cycle) => cycle.instruction.into(),
                }
            }
        }

        impl RV32IMInstruction {
            pub fn trace(&self, cpu: &mut Cpu, trace: Option<&mut Vec<RV32IMCycle>>) {
                match self {
                    RV32IMInstruction::NoOp => panic!("Unsupported instruction: {:?}", self),
                    RV32IMInstruction::UNIMPL => panic!("Unsupported instruction: {:?}", self),
                    $(
                        RV32IMInstruction::$instr(instr) => instr.trace(cpu, trace),
                    )*
                    RV32IMInstruction::INLINE(instr) => instr.trace(cpu, trace),
                }
            }

            pub fn execute(&self, cpu: &mut Cpu) {
                match self {
                    RV32IMInstruction::NoOp => panic!("Unsupported instruction: {:?}", self),
                    RV32IMInstruction::UNIMPL => panic!("Unsupported instruction: {:?}", self),
                    $(
                        RV32IMInstruction::$instr(instr) => {
                            let mut cycle: RISCVCycle<$instr> = RISCVCycle {
                                instruction: *instr,
                                register_state: Default::default(),
                                ram_access: Default::default(),
                            };
                            instr.execute(cpu, &mut cycle.ram_access);
                        }
                    )*
                    RV32IMInstruction::INLINE(instr) => {
                        let mut cycle: RISCVCycle<INLINE> = RISCVCycle {
                            instruction: *instr,
                            register_state: Default::default(),
                            ram_access: Default::default(),
                        };
                        instr.execute(cpu, &mut cycle.ram_access);
                    }
                }
            }

            pub fn normalize(&self) -> NormalizedInstruction {
                self.into()
            }

            pub fn inline_sequence(&self, xlen: Xlen) -> Vec<RV32IMInstruction> {
                match self {
                    RV32IMInstruction::NoOp => vec![],
                    RV32IMInstruction::UNIMPL => vec![],
                    $(
                        RV32IMInstruction::$instr(instr) => instr.inline_sequence(xlen),
                    )*
                    RV32IMInstruction::INLINE(instr) => NormalizedInstruction {
                        address: instr.address as usize,
                        operands: instr.operands.normalize(),
                        virtual_sequence_remaining: instr.virtual_sequence_remaining,
                    },
                }
            }

            pub fn set_inline_sequence_remaining(&mut self, remaining: Option<u16>) {
                match self {
                    RV32IMInstruction::NoOp => (),
                    RV32IMInstruction::UNIMPL => (),
                    $(
                        RV32IMInstruction::$instr(instr) => {instr.inline_sequence_remaining = remaining;}
                    )*
                }
            }
        }

        impl From<&RV32IMInstruction> for NormalizedInstruction {
            fn from(instr: &RV32IMInstruction) -> Self {
                match instr {
                    RV32IMInstruction::NoOp => Default::default(),
                    RV32IMInstruction::UNIMPL => Default::default(),
                    $(
                        RV32IMInstruction::$instr(instr) => NormalizedInstruction {
                            address: instr.address as usize,
                            operands: instr.operands.into(),
                            inline_sequence_remaining: instr.inline_sequence_remaining,
                            is_compressed: instr.is_compressed,
                        },
                    )*
                    RV32IMInstruction::INLINE(instr) => {instr.virtual_sequence_remaining = remaining;}
                }
            }
        }
    };
}

define_rv32im_enums! {
    instructions: [
        ADD, ADDI, AND, ANDI, ANDN, AUIPC, BEQ, BGE, BGEU, BLT, BLTU, BNE, DIV, DIVU,
        ECALL, FENCE, JAL, JALR, LB, LBU, LD, LH, LHU, LUI, LW, MUL, MULH, MULHSU,
        MULHU, OR, ORI, REM, REMU, SB, SD, SH, SLL, SLLI, SLT, SLTI, SLTIU, SLTU,
        SRA, SRAI, SRL, SRLI, SUB, SW, XOR, XORI,
        // RV64I
        ADDIW, SLLIW, SRLIW, SRAIW, ADDW, SUBW, SLLW, SRLW, SRAW, LWU,
        // RV64M
        DIVUW, DIVW, MULW, REMUW, REMW,
        // RV32A (Atomic Memory Operations)
        LRW, SCW, AMOSWAPW, AMOADDW, AMOANDW, AMOORW, AMOXORW, AMOMINW, AMOMAXW, AMOMINUW, AMOMAXUW,
        // RV64A (Atomic Memory Operations)
        LRD, SCD, AMOSWAPD, AMOADDD, AMOANDD, AMOORD, AMOXORD, AMOMIND, AMOMAXD, AMOMINUD, AMOMAXUD,
        // Virtual
        VirtualAdvice, VirtualAssertEQ, VirtualAssertHalfwordAlignment, VirtualAssertWordAlignment, VirtualAssertLTE,
        VirtualAssertValidDiv0, VirtualAssertValidSignedRemainder, VirtualAssertValidUnsignedRemainder,
        VirtualChangeDivisor, VirtualChangeDivisorW, VirtualLW,VirtualSW,VirtualExtend,
        VirtualSignExtend,VirtualPow2W, VirtualPow2IW,
        VirtualMove, VirtualMovsign, VirtualMULI, VirtualPow2, VirtualPow2I, VirtualROTRI,
        VirtualShiftRightBitmask, VirtualShiftRightBitmaskI,
        VirtualSRA, VirtualSRAI, VirtualSRL, VirtualSRLI,
<<<<<<< HEAD
        // Extension
        SHA256, SHA256INIT,
        KECCAK256,
=======
>>>>>>> 21a8d919
    ]
}

impl CanonicalSerialize for RV32IMInstruction {
    fn serialize_with_mode<W: ark_serialize::Write>(
        &self,
        mut writer: W,
        _compress: Compress,
    ) -> Result<(), SerializationError> {
        let bytes = serde_json::to_vec(self).map_err(|_| SerializationError::InvalidData)?;
        let len: u64 = bytes.len() as u64;
        len.serialize_with_mode(&mut writer, _compress)?;
        writer
            .write_all(&bytes)
            .map_err(|_| SerializationError::InvalidData)?;
        Ok(())
    }

    fn serialized_size(&self, _compress: Compress) -> usize {
        let bytes = serde_json::to_vec(self).expect("serialization failed");
        bytes.len() + 8 // 8 bytes for length
    }
}

impl CanonicalDeserialize for RV32IMInstruction {
    fn deserialize_with_mode<R: ark_serialize::Read>(
        mut reader: R,
        compress: Compress,
        validate: Validate,
    ) -> Result<Self, SerializationError> {
        let len = u64::deserialize_with_mode(&mut reader, compress, validate)?;
        let mut bytes = vec![0u8; len as usize];
        reader
            .read_exact(&mut bytes)
            .map_err(|_| SerializationError::InvalidData)?;
        serde_json::from_slice(&bytes).map_err(|e| {
            println!("Deserialization error: {e}");
            SerializationError::InvalidData
        })
    }
}

impl Valid for RV32IMInstruction {
    fn check(&self) -> Result<(), SerializationError> {
        Ok(())
    }
}

impl RV32IMInstruction {
    pub fn is_real(&self) -> bool {
        // ignore no-op
        if matches!(self, RV32IMInstruction::NoOp) {
            return false;
        }

        match self.normalize().inline_sequence_remaining {
            None => true,     // ordinary instruction
            Some(0) => true,  // "anchor" of a inline sequence
            Some(_) => false, // helper within the sequence
        }
    }

    pub fn decode(instr: u32, address: u64, compressed: bool) -> Result<Self, &'static str> {
        let opcode = instr & 0x7f;
        match opcode {
            0b0110111 => {
                // LUI: U-type => [imm(31:12), rd, opcode]
                Ok(LUI::new(instr, address, true, compressed).into())
            }
            0b0010111 => {
                // AUIPC: U-type => [imm(31:12), rd, opcode]
                Ok(AUIPC::new(instr, address, true, compressed).into())
            }
            0b1101111 => {
                // JAL: UJ-type instruction.
                Ok(JAL::new(instr, address, true, compressed).into())
            }
            0b1100111 => {
                // JALR: I-type, where funct3 must be 0.
                let funct3 = (instr >> 12) & 0x7;
                if funct3 != 0 {
                    return Err("Invalid funct3 for JALR");
                }
                Ok(JALR::new(instr, address, true, compressed).into())
            }
            0b1100011 => {
                // Branch instructions (SB-type): BEQ, BNE, BLT, BGE, BLTU, BGEU.
                match (instr >> 12) & 0x7 {
                    0b000 => Ok(BEQ::new(instr, address, true, compressed).into()),
                    0b001 => Ok(BNE::new(instr, address, true, compressed).into()),
                    0b100 => Ok(BLT::new(instr, address, true, compressed).into()),
                    0b101 => Ok(BGE::new(instr, address, true, compressed).into()),
                    0b110 => Ok(BLTU::new(instr, address, true, compressed).into()),
                    0b111 => Ok(BGEU::new(instr, address, true, compressed).into()),
                    _ => Err("Invalid branch funct3"),
                }
            }
            0b0000011 => {
                // Load instructions (I-type): LB, LH, LW, LBU, LHU, LD, LWU.
                match (instr >> 12) & 0x7 {
                    0b000 => Ok(LB::new(instr, address, true, compressed).into()),
                    0b001 => Ok(LH::new(instr, address, true, compressed).into()),
                    0b010 => Ok(LW::new(instr, address, true, compressed).into()),
                    0b011 => Ok(LD::new(instr, address, true, compressed).into()),
                    0b100 => Ok(LBU::new(instr, address, true, compressed).into()),
                    0b101 => Ok(LHU::new(instr, address, true, compressed).into()),
                    0b110 => Ok(LWU::new(instr, address, true, compressed).into()),
                    _ => Err("Invalid load funct3"),
                }
            }
            0b0100011 => {
                // Store instructions (S-type): SB, SH, SW.
                match (instr >> 12) & 0x7 {
                    0b000 => Ok(SB::new(instr, address, true, compressed).into()),
                    0b001 => Ok(SH::new(instr, address, true, compressed).into()),
                    0b010 => Ok(SW::new(instr, address, true, compressed).into()),
                    0b011 => Ok(SD::new(instr, address, true, compressed).into()),
                    _ => Err("Invalid store funct3"),
                }
            }
            0b0010011 => {
                // I-type arithmetic instructions: ADDI, SLTI, SLTIU, XORI, ORI, ANDI,
                // and also shift-immediate instructions SLLI, SRLI, SRAI.
                let funct3 = (instr >> 12) & 0x7;
                let funct6 = (instr >> 26) & 0x3f;
                if funct3 == 0b001 {
                    // SLLI uses shamt and expects funct6 == 0.
                    if funct6 == 0 {
                        Ok(SLLI::new(instr, address, true, compressed).into())
                    } else {
                        Err("Invalid funct7 for SLLI")
                    }
                } else if funct3 == 0b101 {
                    if funct6 == 0b000000 {
                        Ok(SRLI::new(instr, address, true, compressed).into())
                    } else if funct6 == 0b010000 {
                        Ok(SRAI::new(instr, address, true, compressed).into())
                    } else {
                        Err("Invalid ALU shift funct7")
                    }
                } else {
                    match funct3 {
                        0b000 => Ok(ADDI::new(instr, address, true, compressed).into()),
                        0b010 => Ok(SLTI::new(instr, address, true, compressed).into()),
                        0b011 => Ok(SLTIU::new(instr, address, true, compressed).into()),
                        0b100 => Ok(XORI::new(instr, address, true, compressed).into()),
                        0b110 => Ok(ORI::new(instr, address, true, compressed).into()),
                        0b111 => Ok(ANDI::new(instr, address, true, compressed).into()),
                        _ => Err("Invalid I-type ALU funct3"),
                    }
                }
            }
            0b0011011 => {
                // RV64I I-type arithmetic instructions.
                let funct3 = (instr >> 12) & 0x7;
                let funct7 = (instr >> 25) & 0x7f;
                match (funct3, funct7) {
                    (0b000, _) => Ok(ADDIW::new(instr, address, true, compressed).into()),
                    (0b001, 0b0000000) => Ok(SLLIW::new(instr, address, true, compressed).into()),
                    (0b101, 0b0000000) => Ok(SRLIW::new(instr, address, true, compressed).into()),
                    (0b101, 0b0100000) => Ok(SRAIW::new(instr, address, true, compressed).into()),
                    _ => Err("Invalid RV64I I-type arithmetic instruction"),
                }
            }
            0b0110011 => {
                // R-type arithmetic instructions.
                let funct3 = (instr >> 12) & 0x7;
                let funct7 = (instr >> 25) & 0x7f;
                match (funct3, funct7) {
                    (0b000, 0b0000000) => Ok(ADD::new(instr, address, true, compressed).into()),
                    (0b000, 0b0100000) => Ok(SUB::new(instr, address, true, compressed).into()),
                    (0b001, 0b0000000) => Ok(SLL::new(instr, address, true, compressed).into()),
                    (0b010, 0b0000000) => Ok(SLT::new(instr, address, true, compressed).into()),
                    (0b011, 0b0000000) => Ok(SLTU::new(instr, address, true, compressed).into()),
                    (0b100, 0b0000000) => Ok(XOR::new(instr, address, true, compressed).into()),
                    (0b101, 0b0000000) => Ok(SRL::new(instr, address, true, compressed).into()),
                    (0b101, 0b0100000) => Ok(SRA::new(instr, address, true, compressed).into()),
                    (0b110, 0b0000000) => Ok(OR::new(instr, address, true, compressed).into()),
                    (0b111, 0b0000000) => Ok(AND::new(instr, address, true, compressed).into()),

                    // RV32M extension
                    (0b000, 0b0000001) => Ok(MUL::new(instr, address, true, compressed).into()),
                    (0b001, 0b0000001) => Ok(MULH::new(instr, address, true, compressed).into()),
                    (0b010, 0b0000001) => Ok(MULHSU::new(instr, address, true, compressed).into()),
                    (0b011, 0b0000001) => Ok(MULHU::new(instr, address, true, compressed).into()),
                    (0b100, 0b0000001) => Ok(DIV::new(instr, address, true, compressed).into()),
                    (0b101, 0b0000001) => Ok(DIVU::new(instr, address, true, compressed).into()),
                    (0b110, 0b0000001) => Ok(REM::new(instr, address, true, compressed).into()),
                    (0b111, 0b0000001) => Ok(REMU::new(instr, address, true, compressed).into()),
                    _ => Err("Invalid R-type arithmetic instruction"),
                }
            }
            0b0111011 => {
                // RV64I R-type arithmetic instructions.
                let funct3 = (instr >> 12) & 0x7;
                let funct7 = (instr >> 25) & 0x7f;
                match (funct3, funct7) {
                    (0b000, 0b0000000) => Ok(ADDW::new(instr, address, true, compressed).into()),
                    (0b000, 0b0100000) => Ok(SUBW::new(instr, address, true, compressed).into()),
                    (0b001, 0b0000000) => Ok(SLLW::new(instr, address, true, compressed).into()),
                    (0b100, 0b0000001) => Ok(DIVW::new(instr, address, true, compressed).into()),
                    (0b101, 0b0000000) => Ok(SRLW::new(instr, address, true, compressed).into()),
                    (0b101, 0b0100000) => Ok(SRAW::new(instr, address, true, compressed).into()),
                    (0b000, 0b0000001) => Ok(MULW::new(instr, address, true, compressed).into()),
                    (0b101, 0b0000001) => Ok(DIVUW::new(instr, address, true, compressed).into()),
                    (0b110, 0b0000001) => Ok(REMW::new(instr, address, true, compressed).into()),
                    (0b111, 0b0000001) => Ok(REMUW::new(instr, address, true, compressed).into()),
                    _ => Err("Invalid RV64I R-type arithmetic instruction"),
                }
            }
            0b0001111 => {
                // FENCE: I-type; the immediate encodes "pred" and "succ" flags.
                Ok(FENCE::new(instr, address, true, compressed).into())
            }
            0b0101111 => {
                // Atomic Memory Operations (A-extension): LR, SC, AMOSWAP, AMOADD, etc.
                // Only check funct3 (width) and funct5 (operation type)
                // bits [26:25] are aq/rl flags which can vary
                let funct3 = (instr >> 12) & 0x7;
                let funct5 = (instr >> 27) & 0x1f;

                match (funct3, funct5) {
                    // LR (Load Reserved)
                    (0b010, 0b00010) => Ok(LRW::new(instr, address, true, compressed).into()),
                    (0b011, 0b00010) => Ok(LRD::new(instr, address, true, compressed).into()),

                    // SC (Store Conditional)
                    (0b010, 0b00011) => Ok(SCW::new(instr, address, true, compressed).into()),
                    (0b011, 0b00011) => Ok(SCD::new(instr, address, true, compressed).into()),

                    // AMOSWAP
                    (0b010, 0b00001) => Ok(AMOSWAPW::new(instr, address, true, compressed).into()),
                    (0b011, 0b00001) => Ok(AMOSWAPD::new(instr, address, true, compressed).into()),

                    // AMOADD
                    (0b010, 0b00000) => Ok(AMOADDW::new(instr, address, true, compressed).into()),
                    (0b011, 0b00000) => Ok(AMOADDD::new(instr, address, true, compressed).into()),

                    // AMOAND
                    (0b010, 0b01100) => Ok(AMOANDW::new(instr, address, true, compressed).into()),
                    (0b011, 0b01100) => Ok(AMOANDD::new(instr, address, true, compressed).into()),

                    // AMOOR
                    (0b010, 0b01000) => Ok(AMOORW::new(instr, address, true, compressed).into()),
                    (0b011, 0b01000) => Ok(AMOORD::new(instr, address, true, compressed).into()),

                    // AMOXOR
                    (0b010, 0b00100) => Ok(AMOXORW::new(instr, address, true, compressed).into()),
                    (0b011, 0b00100) => Ok(AMOXORD::new(instr, address, true, compressed).into()),

                    // AMOMIN
                    (0b010, 0b10000) => Ok(AMOMINW::new(instr, address, true, compressed).into()),
                    (0b011, 0b10000) => Ok(AMOMIND::new(instr, address, true, compressed).into()),

                    // AMOMAX
                    (0b010, 0b10100) => Ok(AMOMAXW::new(instr, address, true, compressed).into()),
                    (0b011, 0b10100) => Ok(AMOMAXD::new(instr, address, true, compressed).into()),

                    // AMOMINU
                    (0b010, 0b11000) => Ok(AMOMINUW::new(instr, address, true, compressed).into()),
                    (0b011, 0b11000) => Ok(AMOMINUD::new(instr, address, true, compressed).into()),

                    // AMOMAXU
                    (0b010, 0b11100) => Ok(AMOMAXUW::new(instr, address, true, compressed).into()),
                    (0b011, 0b11100) => Ok(AMOMAXUD::new(instr, address, true, compressed).into()),

                    _ => {
                        eprintln!("Invalid atomic memory operation: instr=0x{instr:08x} funct3={funct3:03b} funct5={funct5:05b}");
                        Err("Invalid atomic memory operation")
                    }
                }
            }
            0b1110011 => {
                // For now this only (potentially) maps to ECALL.
                if instr == ECALL::MATCH {
                    Ok(ECALL::new(instr, address, true, compressed).into())
                } else {
                    Err("Unsupported SYSTEM instruction")
                }
            }
            // 0x0B is reserved for inlines supported by Jolt in jolt-inlines crate.
            // In attempt to standardize this space for precompiles and inlines,
            // each new type of operation should be placed under different funct7,
            // while funct3 should hold all necessary instructions for that operation.
            // funct7:
            // - 0x00: SHA256
<<<<<<< HEAD
            // - 0x01: Keccak
            0b0001011 => {
                // Custom-0 opcode: SHA256 compression instructions
                let funct3 = (instr >> 12) & 0x7;
                let funct7 = (instr >> 25) & 0x7f;
                match funct7 {
                    0x00 => {
                        // SHA256
                        match funct3 {
                            0x0 => Ok(SHA256::new(instr, address, true, compressed).into()),
                            0x1 => Ok(SHA256INIT::new(instr, address, true, compressed).into()),
                            _ => Err("Unknown funct3 for custom SHA256 instruction"),
                        }
                    }
                    0x01 => {
                        // Keccak
                        match funct3 {
                            0x0 => Ok(KECCAK256::new(instr, address, true, compressed).into()),
                            _ => Err("Unknown funct3 for custom Keccak instruction"),
                        }
                    }
                    _ => Err("Unknown funct7 for custom-0 opcode"),
                }
            }
=======
            0b0001011 => Ok(INLINE::new(instr, address, false).into()),
            // 0x2B is reserved for external inlines
            0b0101011 => Ok(INLINE::new(instr, address, false).into()),
>>>>>>> 21a8d919
            _ => Err("Unknown opcode"),
        }
    }
}

// @TODO: Optimize
pub fn uncompress_instruction(halfword: u32, xlen: Xlen) -> u32 {
    let op = halfword & 0x3; // [1:0]
    let funct3 = (halfword >> 13) & 0x7; // [15:13]

    match op {
        0 => match funct3 {
            0 => {
                // C.ADDI4SPN
                // addi rd+8, x2, nzuimm
                let rd = (halfword >> 2) & 0x7; // [4:2]
                let nzuimm = ((halfword >> 7) & 0x30) | // nzuimm[5:4] <= [12:11]
                        ((halfword >> 1) & 0x3c0) | // nzuimm{9:6] <= [10:7]
                        ((halfword >> 4) & 0x4) | // nzuimm[2] <= [6]
                        ((halfword >> 2) & 0x8); // nzuimm[3] <= [5]
                                                 // nzuimm == 0 is reserved instruction
                if nzuimm != 0 {
                    return (nzuimm << 20) | (2 << 15) | ((rd + 8) << 7) | 0x13;
                }
            }
            1 => {
                // @TODO: Support C.LQ for 128-bit
                // C.FLD for 32, 64-bit
                // fld rd+8, offset(rs1+8)
                let rd = (halfword >> 2) & 0x7; // [4:2]
                let rs1 = (halfword >> 7) & 0x7; // [9:7]
                let offset = ((halfword >> 7) & 0x38) | // offset[5:3] <= [12:10]
                        ((halfword << 1) & 0xc0); // offset[7:6] <= [6:5]
                return (offset << 20) | ((rs1 + 8) << 15) | (3 << 12) | ((rd + 8) << 7) | 0x7;
            }
            2 => {
                // C.LW
                // lw rd+8, offset(rs1+8)
                let rs1 = (halfword >> 7) & 0x7; // [9:7]
                let rd = (halfword >> 2) & 0x7; // [4:2]
                let offset = ((halfword >> 7) & 0x38) | // offset[5:3] <= [12:10]
                        ((halfword >> 4) & 0x4) | // offset[2] <= [6]
                        ((halfword << 1) & 0x40); // offset[6] <= [5]
                return (offset << 20) | ((rs1 + 8) << 15) | (2 << 12) | ((rd + 8) << 7) | 0x3;
            }
            3 => {
                // @TODO: Support C.FLW in 32-bit mode
                // C.LD in 64-bit mode
                // ld rd+8, offset(rs1+8)
                let rs1 = (halfword >> 7) & 0x7; // [9:7]
                let rd = (halfword >> 2) & 0x7; // [4:2]
                let offset = ((halfword >> 7) & 0x38) | // offset[5:3] <= [12:10]
                        ((halfword << 1) & 0xc0); // offset[7:6] <= [6:5]
                return (offset << 20) | ((rs1 + 8) << 15) | (3 << 12) | ((rd + 8) << 7) | 0x3;
            }
            4 => {
                // Reserved
            }
            5 => {
                // C.FSD
                // fsd rs2+8, offset(rs1+8)
                let rs1 = (halfword >> 7) & 0x7; // [9:7]
                let rs2 = (halfword >> 2) & 0x7; // [4:2]
                let offset = ((halfword >> 7) & 0x38) | // uimm[5:3] <= [12:10]
                        ((halfword << 1) & 0xc0); // uimm[7:6] <= [6:5]
                let imm11_5 = (offset >> 5) & 0x7f;
                let imm4_0 = offset & 0x1f;
                return (imm11_5 << 25)
                    | ((rs2 + 8) << 20)
                    | ((rs1 + 8) << 15)
                    | (3 << 12)
                    | (imm4_0 << 7)
                    | 0x27;
            }
            6 => {
                // C.SW
                // sw rs2+8, offset(rs1+8)
                let rs1 = (halfword >> 7) & 0x7; // [9:7]
                let rs2 = (halfword >> 2) & 0x7; // [4:2]
                let offset = ((halfword >> 7) & 0x38) | // offset[5:3] <= [12:10]
                        ((halfword << 1) & 0x40) | // offset[6] <= [5]
                        ((halfword >> 4) & 0x4); // offset[2] <= [6]
                let imm11_5 = (offset >> 5) & 0x7f;
                let imm4_0 = offset & 0x1f;
                return (imm11_5 << 25)
                    | ((rs2 + 8) << 20)
                    | ((rs1 + 8) << 15)
                    | (2 << 12)
                    | (imm4_0 << 7)
                    | 0x23;
            }
            7 => {
                // @TODO: Support C.FSW in 32-bit mode
                // C.SD
                // sd rs2+8, offset(rs1+8)
                let rs1 = (halfword >> 7) & 0x7; // [9:7]
                let rs2 = (halfword >> 2) & 0x7; // [4:2]
                let offset = ((halfword >> 7) & 0x38) | // uimm[5:3] <= [12:10]
                        ((halfword << 1) & 0xc0); // uimm[7:6] <= [6:5]
                let imm11_5 = (offset >> 5) & 0x7f;
                let imm4_0 = offset & 0x1f;
                return (imm11_5 << 25)
                    | ((rs2 + 8) << 20)
                    | ((rs1 + 8) << 15)
                    | (3 << 12)
                    | (imm4_0 << 7)
                    | 0x23;
            }
            _ => {} // Not happens
        },
        1 => {
            match funct3 {
                0 => {
                    // C.ADDI
                    let r = (halfword >> 7) & 0x1f; // [11:7]
                    let imm = match halfword & 0x1000 {
                            0x1000 => 0xffffffc0,
                            _ => 0
                        } | // imm[31:6] <= [12]
                        ((halfword >> 7) & 0x20) | // imm[5] <= [12]
                        ((halfword >> 2) & 0x1f); // imm[4:0] <= [6:2]

                    match (r, imm) {
                        (0, 0) => {
                            // NOP
                            return 0x13;
                        }
                        (0, _) => {
                            // HINT
                            return 0x13;
                        }
                        (_, 0) => {
                            // HINT
                            return 0x13;
                        }
                        (_, _) => {
                            return (imm << 20) | (r << 15) | (r << 7) | 0x13;
                        }
                    }
                }
                1 => {
                    match xlen {
                        Xlen::Bit32 => {
                            // C.JAL (RV32C only)
                            // jal x1, offset
                            let offset = match halfword & 0x1000 {
                                    0x1000 => 0xfffff000,
                                    _ => 0
                                } | // offset[31:12] <= [12]
                                ((halfword >> 1) & 0x800) | // offset[11] <= [12]
                                ((halfword >> 7) & 0x10) | // offset[4] <= [11]
                                ((halfword >> 1) & 0x300) | // offset[9:8] <= [10:9]
                                ((halfword << 2) & 0x400) | // offset[10] <= [8]
                                ((halfword >> 1) & 0x40) | // offset[6] <= [7]
                                ((halfword << 1) & 0x80) | // offset[7] <= [6]
                                ((halfword >> 2) & 0xe) | // offset[3:1] <= [5:3]
                                ((halfword << 3) & 0x20); // offset[5] <= [2]
                            let imm = ((offset >> 1) & 0x80000) | // imm[19] <= offset[20]
                                    ((offset << 8) & 0x7fe00) | // imm[18:9] <= offset[10:1]
                                    ((offset >> 3) & 0x100) | // imm[8] <= offset[11]
                                    ((offset >> 12) & 0xff); // imm[7:0] <= offset[19:12]
                            return (imm << 12) | (1 << 7) | 0x6f;
                        }
                        Xlen::Bit64 => {
                            // C.ADDIW (RV64C only)
                            let r = (halfword >> 7) & 0x1f;
                            let imm = match halfword & 0x1000 {
                            0x1000 => 0xffffffc0,
                            _ => 0
                        } | // imm[31:6] <= [12]
                        ((halfword >> 7) & 0x20) | // imm[5] <= [12]
                        ((halfword >> 2) & 0x1f); // imm[4:0] <= [6:2]
                            if r == 0 {
                                // Reserved
                            } else if imm == 0 {
                                // sext.w rd
                                return (r << 15) | (r << 7) | 0x1b;
                            } else {
                                // addiw r, r, imm
                                return (imm << 20) | (r << 15) | (r << 7) | 0x1b;
                            }
                        }
                    }
                }
                2 => {
                    // C.LI
                    let r = (halfword >> 7) & 0x1f;
                    let imm = match halfword & 0x1000 {
                            0x1000 => 0xffffffc0,
                            _ => 0
                        } | // imm[31:6] <= [12]
                        ((halfword >> 7) & 0x20) | // imm[5] <= [12]
                        ((halfword >> 2) & 0x1f); // imm[4:0] <= [6:2]
                    if r != 0 {
                        // addi rd, x0, imm
                        return (imm << 20) | (r << 7) | 0x13;
                    } else {
                        // HINT
                        return 0x13;
                    }
                }
                3 => {
                    let r = (halfword >> 7) & 0x1f; // [11:7]
                    if r == 2 {
                        // C.ADDI16SP
                        // addi r, r, nzimm
                        let imm = match halfword & 0x1000 {
                                0x1000 => 0xfffffc00,
                                _ => 0
                            } | // imm[31:10] <= [12]
                            ((halfword >> 3) & 0x200) | // imm[9] <= [12]
                            ((halfword >> 2) & 0x10) | // imm[4] <= [6]
                            ((halfword << 1) & 0x40) | // imm[6] <= [5]
                            ((halfword << 4) & 0x180) | // imm[8:7] <= [4:3]
                            ((halfword << 3) & 0x20); // imm[5] <= [2]
                        if imm != 0 {
                            return (imm << 20) | (r << 15) | (r << 7) | 0x13;
                        }
                        // imm == 0 is for reserved instruction
                    }
                    if r != 0 && r != 2 {
                        // C.LUI
                        // lui r, nzimm
                        let nzimm = match halfword & 0x1000 {
                                0x1000 => 0xfffc0000,
                                _ => 0
                            } | // nzimm[31:18] <= [12]
                            ((halfword << 5) & 0x20000) | // nzimm[17] <= [12]
                            ((halfword << 10) & 0x1f000); // nzimm[16:12] <= [6:2]
                        if nzimm != 0 {
                            return nzimm | (r << 7) | 0x37;
                        }
                        // nzimm == 0 is for reserved instruction
                    }
                    if r == 0 {
                        // NOP
                        return 0x13;
                    }
                }
                4 => {
                    let funct2 = (halfword >> 10) & 0x3; // [11:10]
                    match funct2 {
                        0 => {
                            // C.SRLI
                            // c.srli rs1+8, rs1+8, shamt
                            let shamt = ((halfword >> 7) & 0x20) | // shamt[5] <= [12]
                                    ((halfword >> 2) & 0x1f); // shamt[4:0] <= [6:2]
                            let rs1 = (halfword >> 7) & 0x7; // [9:7]
                            return (shamt << 20)
                                | ((rs1 + 8) << 15)
                                | (5 << 12)
                                | ((rs1 + 8) << 7)
                                | 0x13;
                        }
                        1 => {
                            // C.SRAI
                            // srai rs1+8, rs1+8, shamt
                            let shamt = ((halfword >> 7) & 0x20) | // shamt[5] <= [12]
                                    ((halfword >> 2) & 0x1f); // shamt[4:0] <= [6:2]
                            let rs1 = (halfword >> 7) & 0x7; // [9:7]
                            return (0x20 << 25)
                                | (shamt << 20)
                                | ((rs1 + 8) << 15)
                                | (5 << 12)
                                | ((rs1 + 8) << 7)
                                | 0x13;
                        }
                        2 => {
                            // C.ANDI
                            // andi, r+8, r+8, imm
                            let r = (halfword >> 7) & 0x7; // [9:7]
                            let imm = match halfword & 0x1000 {
                                    0x1000 => 0xffffffc0,
                                    _ => 0
                                } | // imm[31:6] <= [12]
                                ((halfword >> 7) & 0x20) | // imm[5] <= [12]
                                ((halfword >> 2) & 0x1f); // imm[4:0] <= [6:2]
                            return (imm << 20)
                                | ((r + 8) << 15)
                                | (7 << 12)
                                | ((r + 8) << 7)
                                | 0x13;
                        }
                        3 => {
                            let funct1 = (halfword >> 12) & 1; // [12]
                            let funct2_2 = (halfword >> 5) & 0x3; // [6:5]
                            let rs1 = (halfword >> 7) & 0x7;
                            let rs2 = (halfword >> 2) & 0x7;
                            match funct1 {
                                0 => match funct2_2 {
                                    0 => {
                                        // C.SUB
                                        // sub rs1+8, rs1+8, rs2+8
                                        return (0x20 << 25)
                                            | ((rs2 + 8) << 20)
                                            | ((rs1 + 8) << 15)
                                            | ((rs1 + 8) << 7)
                                            | 0x33;
                                    }
                                    1 => {
                                        // C.XOR
                                        // xor rs1+8, rs1+8, rs2+8
                                        return ((rs2 + 8) << 20)
                                            | ((rs1 + 8) << 15)
                                            | (4 << 12)
                                            | ((rs1 + 8) << 7)
                                            | 0x33;
                                    }
                                    2 => {
                                        // C.OR
                                        // or rs1+8, rs1+8, rs2+8
                                        return ((rs2 + 8) << 20)
                                            | ((rs1 + 8) << 15)
                                            | (6 << 12)
                                            | ((rs1 + 8) << 7)
                                            | 0x33;
                                    }
                                    3 => {
                                        // C.AND
                                        // and rs1+8, rs1+8, rs2+8
                                        return ((rs2 + 8) << 20)
                                            | ((rs1 + 8) << 15)
                                            | (7 << 12)
                                            | ((rs1 + 8) << 7)
                                            | 0x33;
                                    }
                                    _ => {} // Not happens
                                },
                                1 => match funct2_2 {
                                    0 => {
                                        // C.SUBW
                                        // subw r1+8, r1+8, r2+8
                                        return (0x20 << 25)
                                            | ((rs2 + 8) << 20)
                                            | ((rs1 + 8) << 15)
                                            | ((rs1 + 8) << 7)
                                            | 0x3b;
                                    }
                                    1 => {
                                        // C.ADDW
                                        // addw r1+8, r1+8, r2+8
                                        return ((rs2 + 8) << 20)
                                            | ((rs1 + 8) << 15)
                                            | ((rs1 + 8) << 7)
                                            | 0x3b;
                                    }
                                    2 => {
                                        // Reserved
                                    }
                                    3 => {
                                        // Reserved
                                    }
                                    _ => {} // Not happens
                                },
                                _ => {} // No happens
                            };
                        }
                        _ => {} // not happens
                    };
                }
                5 => {
                    // C.J
                    // jal x0, imm
                    let offset = match halfword & 0x1000 {
                                0x1000 => 0xfffff000,
                                _ => 0
                            } | // offset[31:12] <= [12]
                            ((halfword >> 1) & 0x800) | // offset[11] <= [12]
                            ((halfword >> 7) & 0x10) | // offset[4] <= [11]
                            ((halfword >> 1) & 0x300) | // offset[9:8] <= [10:9]
                            ((halfword << 2) & 0x400) | // offset[10] <= [8]
                            ((halfword >> 1) & 0x40) | // offset[6] <= [7]
                            ((halfword << 1) & 0x80) | // offset[7] <= [6]
                            ((halfword >> 2) & 0xe) | // offset[3:1] <= [5:3]
                            ((halfword << 3) & 0x20); // offset[5] <= [2]
                    let imm = ((offset >> 1) & 0x80000) | // imm[19] <= offset[20]
                            ((offset << 8) & 0x7fe00) | // imm[18:9] <= offset[10:1]
                            ((offset >> 3) & 0x100) | // imm[8] <= offset[11]
                            ((offset >> 12) & 0xff); // imm[7:0] <= offset[19:12]
                    return (imm << 12) | 0x6f;
                }
                6 => {
                    // C.BEQZ
                    // beq r+8, x0, offset
                    let r = (halfword >> 7) & 0x7;
                    let offset = match halfword & 0x1000 {
                                0x1000 => 0xfffffe00,
                                _ => 0
                            } | // offset[31:9] <= [12]
                            ((halfword >> 4) & 0x100) | // offset[8] <= [12]
                            ((halfword >> 7) & 0x18) | // offset[4:3] <= [11:10]
                            ((halfword << 1) & 0xc0) | // offset[7:6] <= [6:5]
                            ((halfword >> 2) & 0x6) | // offset[2:1] <= [4:3]
                            ((halfword << 3) & 0x20); // offset[5] <= [2]
                    let imm2 = ((offset >> 6) & 0x40) | // imm2[6] <= [12]
                            ((offset >> 5) & 0x3f); // imm2[5:0] <= [10:5]
                    let imm1 = (offset & 0x1e) | // imm1[4:1] <= [4:1]
                            ((offset >> 11) & 0x1); // imm1[0] <= [11]
                    return (imm2 << 25) | ((r + 8) << 20) | (imm1 << 7) | 0x63;
                }
                7 => {
                    // C.BNEZ
                    // bne r+8, x0, offset
                    let r = (halfword >> 7) & 0x7;
                    let offset = match halfword & 0x1000 {
                                0x1000 => 0xfffffe00,
                                _ => 0
                            } | // offset[31:9] <= [12]
                            ((halfword >> 4) & 0x100) | // offset[8] <= [12]
                            ((halfword >> 7) & 0x18) | // offset[4:3] <= [11:10]
                            ((halfword << 1) & 0xc0) | // offset[7:6] <= [6:5]
                            ((halfword >> 2) & 0x6) | // offset[2:1] <= [4:3]
                            ((halfword << 3) & 0x20); // offset[5] <= [2]
                    let imm2 = ((offset >> 6) & 0x40) | // imm2[6] <= [12]
                            ((offset >> 5) & 0x3f); // imm2[5:0] <= [10:5]
                    let imm1 = (offset & 0x1e) | // imm1[4:1] <= [4:1]
                            ((offset >> 11) & 0x1); // imm1[0] <= [11]
                    return (imm2 << 25) | ((r + 8) << 20) | (1 << 12) | (imm1 << 7) | 0x63;
                }
                _ => {} // No happens
            };
        }
        2 => {
            match funct3 {
                0 => {
                    // C.SLLI
                    // slli r, r, shamt
                    let r = (halfword >> 7) & 0x1f;
                    let shamt = ((halfword >> 7) & 0x20) | // imm[5] <= [12]
                            ((halfword >> 2) & 0x1f); // imm[4:0] <= [6:2]
                    if r != 0 {
                        return (shamt << 20) | (r << 15) | (1 << 12) | (r << 7) | 0x13;
                    }
                    // r == 0 is reserved instruction?
                }
                1 => {
                    // C.FLDSP
                    // fld rd, offset(x2)
                    let rd = (halfword >> 7) & 0x1f;
                    let offset = ((halfword >> 7) & 0x20) | // offset[5] <= [12]
                            ((halfword >> 2) & 0x18) | // offset[4:3] <= [6:5]
                            ((halfword << 4) & 0x1c0); // offset[8:6] <= [4:2]
                    if rd != 0 {
                        return (offset << 20) | (2 << 15) | (3 << 12) | (rd << 7) | 0x7;
                    }
                    // rd == 0 is reserved instruction
                }
                2 => {
                    // C.LWSP
                    // lw r, offset(x2)
                    let r = (halfword >> 7) & 0x1f;
                    let offset = ((halfword >> 7) & 0x20) | // offset[5] <= [12]
                            ((halfword >> 2) & 0x1c) | // offset[4:2] <= [6:4]
                            ((halfword << 4) & 0xc0); // offset[7:6] <= [3:2]
                    if r != 0 {
                        return (offset << 20) | (2 << 15) | (2 << 12) | (r << 7) | 0x3;
                    }
                    // r == 0 is reserved instruction
                }
                3 => {
                    // @TODO: Support C.FLWSP in 32-bit mode
                    // C.LDSP
                    // ld rd, offset(x2)
                    let rd = (halfword >> 7) & 0x1f;
                    let offset = ((halfword >> 7) & 0x20) | // offset[5] <= [12]
                            ((halfword >> 2) & 0x18) | // offset[4:3] <= [6:5]
                            ((halfword << 4) & 0x1c0); // offset[8:6] <= [4:2]
                    if rd != 0 {
                        return (offset << 20) | (2 << 15) | (3 << 12) | (rd << 7) | 0x3;
                    }
                    // rd == 0 is reserved instruction
                }
                4 => {
                    let funct1 = (halfword >> 12) & 1; // [12]
                    let rs1 = (halfword >> 7) & 0x1f; // [11:7]
                    let rs2 = (halfword >> 2) & 0x1f; // [6:2]
                    match funct1 {
                        0 => {
                            // C.MV
                            match (rs1, rs2) {
                                (0, 0) => {
                                    // Reserved
                                }
                                (r, 0) if r != 0 => {
                                    // C.JR: jalr x0, 0(rs1)
                                    return (rs1 << 15) | 0x67;
                                }
                                (0, r2) if r2 != 0 => {
                                    // HINT
                                    return 0x13;
                                }
                                (rd, rs2) => {
                                    // add rd, x0, rs2
                                    return (rs2 << 20) | (rd << 7) | 0x33;
                                }
                            }
                        }
                        1 => {
                            // C.ADD
                            match (rs1, rs2) {
                                (0, 0) => {
                                    // C.EBREAK
                                    // ebreak
                                    return 0x00100073;
                                }
                                (rs1, 0) if rs1 != 0 => {
                                    // C.JALR
                                    // jalr x1, 0(rs1)
                                    return (rs1 << 15) | (1 << 7) | 0x67;
                                }
                                (0, rs2) if rs2 != 0 => {
                                    // HINT
                                    return 0x13;
                                }
                                (rs1, rs2) => {
                                    // C.ADD
                                    // add rs1, rs1, rs2
                                    return (rs2 << 20) | (rs1 << 15) | (rs1 << 7) | 0x33;
                                }
                            }
                        }
                        _ => {} // Not happens
                    };
                }
                5 => {
                    // @TODO: Implement
                    // C.FSDSP
                    // fsd rs2, offset(x2)
                    let rs2 = (halfword >> 2) & 0x1f; // [6:2]
                    let offset = ((halfword >> 7) & 0x38) | // offset[5:3] <= [12:10]
                            ((halfword >> 1) & 0x1c0); // offset[8:6] <= [9:7]
                    let imm11_5 = (offset >> 5) & 0x3f;
                    let imm4_0 = offset & 0x1f;
                    return (imm11_5 << 25)
                        | (rs2 << 20)
                        | (2 << 15)
                        | (3 << 12)
                        | (imm4_0 << 7)
                        | 0x27;
                }
                6 => {
                    // C.SWSP
                    // sw rs2, offset(x2)
                    let rs2 = (halfword >> 2) & 0x1f; // [6:2]
                    let offset = ((halfword >> 7) & 0x3c) | // offset[5:2] <= [12:9]
                            ((halfword >> 1) & 0xc0); // offset[7:6] <= [8:7]
                    let imm11_5 = (offset >> 5) & 0x3f;
                    let imm4_0 = offset & 0x1f;
                    return (imm11_5 << 25)
                        | (rs2 << 20)
                        | (2 << 15)
                        | (2 << 12)
                        | (imm4_0 << 7)
                        | 0x23;
                }
                7 => {
                    // @TODO: Support C.FSWSP in 32-bit mode
                    // C.SDSP
                    // sd rs, offset(x2)
                    let rs2 = (halfword >> 2) & 0x1f; // [6:2]
                    let offset = ((halfword >> 7) & 0x38) | // offset[5:3] <= [12:10]
                            ((halfword >> 1) & 0x1c0); // offset[8:6] <= [9:7]
                    let imm11_5 = (offset >> 5) & 0x3f;
                    let imm4_0 = offset & 0x1f;
                    return (imm11_5 << 25)
                        | (rs2 << 20)
                        | (2 << 15)
                        | (3 << 12)
                        | (imm4_0 << 7)
                        | 0x23;
                }
                _ => {} // Not happens
            };
        }
        _ => {} // Not happens
    };
    0xffffffff // Return invalid value
}

#[derive(Default, Debug, Copy, Clone, Serialize, Deserialize, PartialEq)]
pub struct RISCVCycle<T: RISCVInstruction> {
    pub instruction: T,
    pub register_state: <T::Format as InstructionFormat>::RegisterState,
    pub ram_access: T::RAMAccess,
}

impl<T: RISCVInstruction> RISCVCycle<T> {
    pub fn random(&self, rng: &mut StdRng) -> Self {
        let instruction = T::random(rng);
        let register_state =
            <<T::Format as InstructionFormat>::RegisterState as InstructionRegisterState>::random(
                rng,
            );
        Self {
            instruction,
            ram_access: Default::default(),
            register_state,
        }
    }
}

#[cfg(test)]
mod tests {
    use super::*;

    #[test]
    // Check that the size of RV32IMCycle is as expected.
    fn rv32im_cycle_size() {
        let size = size_of::<RV32IMCycle>();
        let expected = 80;
        assert_eq!(
            size, expected,
            "RV32IMCycle size should be {expected} bytes, but is {size} bytes"
        );
    }
}<|MERGE_RESOLUTION|>--- conflicted
+++ resolved
@@ -94,13 +94,6 @@
 use xor::XOR;
 use xori::XORI;
 
-<<<<<<< HEAD
-use inline_keccak256::keccak256::KECCAK256;
-use inline_sha256::sha256::SHA256;
-use inline_sha256::sha256init::SHA256INIT;
-
-=======
->>>>>>> 21a8d919
 use virtual_advice::VirtualAdvice;
 use virtual_assert_eq::VirtualAssertEQ;
 use virtual_assert_halfword_alignment::VirtualAssertHalfwordAlignment;
@@ -130,13 +123,9 @@
 use virtual_srli::VirtualSRLI;
 use virtual_sw::VirtualSW;
 
-<<<<<<< HEAD
+use self::inline::INLINE;
+
 use crate::emulator::cpu::{Cpu, Xlen};
-=======
-use self::inline::INLINE;
-
-use crate::emulator::cpu::Cpu;
->>>>>>> 21a8d919
 use derive_more::From;
 use format::{InstructionFormat, InstructionRegisterState, NormalizedOperands};
 
@@ -184,12 +173,7 @@
 pub mod divw;
 pub mod ecall;
 pub mod fence;
-<<<<<<< HEAD
-pub mod inline_keccak256;
-pub mod inline_sha256;
-=======
 pub mod inline;
->>>>>>> 21a8d919
 pub mod jal;
 pub mod jalr;
 pub mod lb;
@@ -526,11 +510,7 @@
                     $(
                         RV32IMInstruction::$instr(instr) => instr.inline_sequence(xlen),
                     )*
-                    RV32IMInstruction::INLINE(instr) => NormalizedInstruction {
-                        address: instr.address as usize,
-                        operands: instr.operands.normalize(),
-                        virtual_sequence_remaining: instr.virtual_sequence_remaining,
-                    },
+                    RV32IMInstruction::INLINE(instr) => instr.inline_sequence(xlen),
                 }
             }
 
@@ -541,6 +521,7 @@
                     $(
                         RV32IMInstruction::$instr(instr) => {instr.inline_sequence_remaining = remaining;}
                     )*
+                    RV32IMInstruction::INLINE(instr) => {instr.inline_sequence_remaining = remaining;}
                 }
             }
         }
@@ -558,7 +539,12 @@
                             is_compressed: instr.is_compressed,
                         },
                     )*
-                    RV32IMInstruction::INLINE(instr) => {instr.virtual_sequence_remaining = remaining;}
+                    RV32IMInstruction::INLINE(instr) => NormalizedInstruction {
+                        address: instr.address as usize,
+                        operands: instr.operands.into(),
+                        inline_sequence_remaining: instr.inline_sequence_remaining,
+                        is_compressed: instr.is_compressed,
+                    },
                 }
             }
         }
@@ -587,12 +573,6 @@
         VirtualMove, VirtualMovsign, VirtualMULI, VirtualPow2, VirtualPow2I, VirtualROTRI,
         VirtualShiftRightBitmask, VirtualShiftRightBitmaskI,
         VirtualSRA, VirtualSRAI, VirtualSRL, VirtualSRLI,
-<<<<<<< HEAD
-        // Extension
-        SHA256, SHA256INIT,
-        KECCAK256,
-=======
->>>>>>> 21a8d919
     ]
 }
 
@@ -879,36 +859,9 @@
             // while funct3 should hold all necessary instructions for that operation.
             // funct7:
             // - 0x00: SHA256
-<<<<<<< HEAD
-            // - 0x01: Keccak
-            0b0001011 => {
-                // Custom-0 opcode: SHA256 compression instructions
-                let funct3 = (instr >> 12) & 0x7;
-                let funct7 = (instr >> 25) & 0x7f;
-                match funct7 {
-                    0x00 => {
-                        // SHA256
-                        match funct3 {
-                            0x0 => Ok(SHA256::new(instr, address, true, compressed).into()),
-                            0x1 => Ok(SHA256INIT::new(instr, address, true, compressed).into()),
-                            _ => Err("Unknown funct3 for custom SHA256 instruction"),
-                        }
-                    }
-                    0x01 => {
-                        // Keccak
-                        match funct3 {
-                            0x0 => Ok(KECCAK256::new(instr, address, true, compressed).into()),
-                            _ => Err("Unknown funct3 for custom Keccak instruction"),
-                        }
-                    }
-                    _ => Err("Unknown funct7 for custom-0 opcode"),
-                }
-            }
-=======
-            0b0001011 => Ok(INLINE::new(instr, address, false).into()),
+            0b0001011 => Ok(INLINE::new(instr, address, false, compressed).into()),
             // 0x2B is reserved for external inlines
-            0b0101011 => Ok(INLINE::new(instr, address, false).into()),
->>>>>>> 21a8d919
+            0b0101011 => Ok(INLINE::new(instr, address, false, compressed).into()),
             _ => Err("Unknown opcode"),
         }
     }
