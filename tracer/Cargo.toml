--- conflicted
+++ resolved
@@ -44,11 +44,8 @@
 tracing-subscriber = "0.3"
 clap = { version = "4.4", features = ["derive"] }
 common = { path = "../common", default-features = false }
-<<<<<<< HEAD
+postcard = { version = "1.0.8", default-features = false }
+lazy_static = "1.4"
 
 [dev-dependencies]
-hex-literal = "0.4.1"
-=======
-postcard = { version = "1.0.8", default-features = false }
-lazy_static = "1.4"
->>>>>>> 21a8d919
+hex-literal = "0.4.1"